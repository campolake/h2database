/*
 * Copyright 2004-2018 H2 Group. Multiple-Licensed under the MPL 2.0, and the
 * EPL 1.0 (http://h2database.com/html/license.html). Initial Developer: H2
 * Group Iso8601: Initial Developer: Robert Rathsack (firstName dot lastName at
 * gmx dot de)
 */
package org.h2.util;

import java.sql.Date;
import java.sql.Time;
import java.sql.Timestamp;
import java.text.SimpleDateFormat;
import java.util.Calendar;
import java.util.GregorianCalendar;
import java.util.Locale;
import java.util.TimeZone;
import org.h2.api.ErrorCode;
import org.h2.engine.Mode;
import org.h2.expression.Function;
import org.h2.message.DbException;
import org.h2.value.Value;
import org.h2.value.ValueDate;
import org.h2.value.ValueNull;
import org.h2.value.ValueTime;
import org.h2.value.ValueTimestamp;
import org.h2.value.ValueTimestampTimeZone;


/**
 * This utility class contains time conversion functions.
 * <p>
 * Date value: a bit field with bits for the year, month, and day. Absolute day:
 * the day number (0 means 1970-01-01).
 */
public class DateTimeUtils {

    /**
     * The number of milliseconds per day.
     */
    public static final long MILLIS_PER_DAY = 24 * 60 * 60 * 1000L;

    /**
     * UTC time zone.
     */
    public static final TimeZone UTC = TimeZone.getTimeZone("UTC");

    /**
     * The number of nanoseconds per day.
     */
    public static final long NANOS_PER_DAY = MILLIS_PER_DAY * 1000000;

    private static final int SHIFT_YEAR = 9;
    private static final int SHIFT_MONTH = 5;

    /**
     * Date value for 1970-01-01.
     */
    private static final int EPOCH_DATE_VALUE = (1970 << SHIFT_YEAR) + (1 << SHIFT_MONTH) + 1;

    private static final int[] NORMAL_DAYS_PER_MONTH = { 0, 31, 28, 31, 30, 31,
            30, 31, 31, 30, 31, 30, 31 };

    /**
     * Offsets of month within a year, starting with March, April,...
     */
    private static final int[] DAYS_OFFSET = { 0, 31, 61, 92, 122, 153, 184,
            214, 245, 275, 306, 337, 366 };

    /**
     * The thread local. Can not override initialValue because this would result
     * in an inner class, which would not be garbage collected in a web
     * container, and prevent the class loader of H2 from being garbage
     * collected. Using a ThreadLocal on a system class like Calendar does not
     * have that problem, and while it is still a small memory leak, it is not a
     * class loader memory leak.
     */
    private static final ThreadLocal<GregorianCalendar> CACHED_CALENDAR = new ThreadLocal<>();

    /**
     * A cached instance of Calendar used when a timezone is specified.
     */
    private static final ThreadLocal<GregorianCalendar> CACHED_CALENDAR_NON_DEFAULT_TIMEZONE =
            new ThreadLocal<>();

    /**
     * Observed JVM behaviour is that if the timezone of the host computer is
     * changed while the JVM is running, the zone offset does not change but
     * keeps the initial value. So it is correct to measure this once and use
     * this value throughout the JVM's lifecycle. In any case, it is safer to
     * use a fixed value throughout the duration of the JVM's life, rather than
     * have this offset change, possibly midway through a long-running query.
     */
    private static int zoneOffsetMillis = DateTimeUtils.createGregorianCalendar()
            .get(Calendar.ZONE_OFFSET);

    private DateTimeUtils() {
        // utility class
    }

    /**
     * Reset the cached calendar for default timezone, for example after
     * changing the default timezone.
     */
    public static void resetCalendar() {
        CACHED_CALENDAR.remove();
        zoneOffsetMillis = DateTimeUtils.createGregorianCalendar().get(Calendar.ZONE_OFFSET);
    }

    /**
     * Get a calendar for the default timezone.
     *
     * @return a calendar instance. A cached instance is returned where possible
     */
    private static GregorianCalendar getCalendar() {
        GregorianCalendar c = CACHED_CALENDAR.get();
        if (c == null) {
            c = DateTimeUtils.createGregorianCalendar();
            CACHED_CALENDAR.set(c);
        }
        c.clear();
        return c;
    }

    /**
     * Get a calendar for the given timezone.
     *
     * @param tz timezone for the calendar, is never null
     * @return a calendar instance. A cached instance is returned where possible
     */
    private static GregorianCalendar getCalendar(TimeZone tz) {
        GregorianCalendar c = CACHED_CALENDAR_NON_DEFAULT_TIMEZONE.get();
        if (c == null || !c.getTimeZone().equals(tz)) {
            c = DateTimeUtils.createGregorianCalendar(tz);
            CACHED_CALENDAR_NON_DEFAULT_TIMEZONE.set(c);
        }
        c.clear();
        return c;
    }

    /**
     * Creates a Gregorian calendar for the default timezone using the default
     * locale. Dates in H2 are represented in a Gregorian calendar. So this
     * method should be used instead of Calendar.getInstance() to ensure that
     * the Gregorian calendar is used for all date processing instead of a
     * default locale calendar that can be non-Gregorian in some locales.
     *
     * @return a new calendar instance.
     */
    public static GregorianCalendar createGregorianCalendar() {
        return new GregorianCalendar();
    }

    /**
     * Creates a Gregorian calendar for the given timezone using the default
     * locale. Dates in H2 are represented in a Gregorian calendar. So this
     * method should be used instead of Calendar.getInstance() to ensure that
     * the Gregorian calendar is used for all date processing instead of a
     * default locale calendar that can be non-Gregorian in some locales.
     *
     * @param tz timezone for the calendar, is never null
     * @return a new calendar instance.
     */
    public static GregorianCalendar createGregorianCalendar(TimeZone tz) {
        return new GregorianCalendar(tz);
    }

    /**
     * Convert the date to the specified time zone.
     *
     * @param value the date (might be ValueNull)
     * @param calendar the calendar
     * @return the date using the correct time zone
     */
    public static Date convertDate(Value value, Calendar calendar) {
        if (value == ValueNull.INSTANCE) {
            return null;
        }
        ValueDate d = (ValueDate) value.convertTo(Value.DATE);
        Calendar cal = (Calendar) calendar.clone();
        cal.clear();
        cal.setLenient(true);
        long dateValue = d.getDateValue();
        long ms = convertToMillis(cal, yearFromDateValue(dateValue),
                monthFromDateValue(dateValue), dayFromDateValue(dateValue), 0,
                0, 0, 0);
        return new Date(ms);
    }

    /**
     * Convert the time to the specified time zone.
     *
     * @param value the time (might be ValueNull)
     * @param calendar the calendar
     * @return the time using the correct time zone
     */
    public static Time convertTime(Value value, Calendar calendar) {
        if (value == ValueNull.INSTANCE) {
            return null;
        }
        ValueTime t = (ValueTime) value.convertTo(Value.TIME);
        Calendar cal = (Calendar) calendar.clone();
        cal.clear();
        cal.setLenient(true);
        long nanos = t.getNanos();
        long millis = nanos / 1000000;
        nanos -= millis * 1000000;
        long s = millis / 1000;
        millis -= s * 1000;
        long m = s / 60;
        s -= m * 60;
        long h = m / 60;
        m -= h * 60;
        return new Time(convertToMillis(cal, 1970, 1, 1, (int) h, (int) m, (int) s, (int) millis));
    }

    /**
     * Convert the timestamp to the specified time zone.
     *
     * @param value the timestamp (might be ValueNull)
     * @param calendar the calendar
     * @return the timestamp using the correct time zone
     */
    public static Timestamp convertTimestamp(Value value, Calendar calendar) {
        if (value == ValueNull.INSTANCE) {
            return null;
        }
        ValueTimestamp ts = (ValueTimestamp) value.convertTo(Value.TIMESTAMP);
        Calendar cal = (Calendar) calendar.clone();
        cal.clear();
        cal.setLenient(true);
        long dateValue = ts.getDateValue();
        long nanos = ts.getTimeNanos();
        long millis = nanos / 1000000;
        nanos -= millis * 1000000;
        long s = millis / 1000;
        millis -= s * 1000;
        long m = s / 60;
        s -= m * 60;
        long h = m / 60;
        m -= h * 60;
        long ms = convertToMillis(cal, yearFromDateValue(dateValue),
                monthFromDateValue(dateValue), dayFromDateValue(dateValue),
                (int) h, (int) m, (int) s, (int) millis);
        Timestamp x = new Timestamp(ms);
        x.setNanos((int) (nanos + millis * 1000000));
        return x;
    }

    /**
     * Convert a java.util.Date using the specified calendar.
     *
     * @param x the date
     * @param calendar the calendar
     * @return the date
     */
    public static ValueDate convertDate(Date x, Calendar calendar) {
        if (calendar == null) {
            throw DbException.getInvalidValueException("calendar", null);
        }
        Calendar cal = (Calendar) calendar.clone();
        cal.setTimeInMillis(x.getTime());
        long dateValue = dateValueFromCalendar(cal);
        return ValueDate.fromDateValue(dateValue);
    }

    /**
     * Convert the time using the specified calendar.
     *
     * @param x the time
     * @param calendar the calendar
     * @return the time
     */
    public static ValueTime convertTime(Time x, Calendar calendar) {
        if (calendar == null) {
            throw DbException.getInvalidValueException("calendar", null);
        }
        Calendar cal = (Calendar) calendar.clone();
        cal.setTimeInMillis(x.getTime());
        long nanos = nanosFromCalendar(cal);
        return ValueTime.fromNanos(nanos);
    }

    /**
     * Convert the timestamp using the specified calendar.
     *
     * @param x the time
     * @param calendar the calendar
     * @return the timestamp
     */
    public static ValueTimestamp convertTimestamp(Timestamp x,
            Calendar calendar) {
        if (calendar == null) {
            throw DbException.getInvalidValueException("calendar", null);
        }
        Calendar cal = (Calendar) calendar.clone();
        cal.setTimeInMillis(x.getTime());
        long dateValue = dateValueFromCalendar(cal);
        long nanos = nanosFromCalendar(cal);
        nanos += x.getNanos() % 1000000;
        return ValueTimestamp.fromDateValueAndNanos(dateValue, nanos);
    }

    /**
     * Parse a date string. The format is: [+|-]year-month-day
     *
     * @param s the string to parse
     * @param start the parse index start
     * @param end the parse index end
     * @return the date value
     * @throws IllegalArgumentException if there is a problem
     */
    public static long parseDateValue(String s, int start, int end) {
        if (s.charAt(start) == '+') {
            // +year
            start++;
        }
        // start at position 1 to support "-year"
        int s1 = s.indexOf('-', start + 1);
        int s2 = s.indexOf('-', s1 + 1);
        if (s1 <= 0 || s2 <= s1) {
            throw new IllegalArgumentException(s);
        }
        int year = Integer.parseInt(s.substring(start, s1));
        int month = Integer.parseInt(s.substring(s1 + 1, s2));
        int day = Integer.parseInt(s.substring(s2 + 1, end));
        if (!isValidDate(year, month, day)) {
            throw new IllegalArgumentException(year + "-" + month + "-" + day);
        }
        return dateValue(year, month, day);
    }

    /**
     * Parse a time string. The format is: [-]hour:minute:second[.nanos] or
     * alternatively [-]hour.minute.second[.nanos].
     *
     * @param s the string to parse
     * @param start the parse index start
     * @param end the parse index end
     * @param timeOfDay whether the result need to be within 0 (inclusive) and 1
     *            day (exclusive)
     * @return the time in nanoseconds
     * @throws IllegalArgumentException if there is a problem
     */
    public static long parseTimeNanos(String s, int start, int end,
            boolean timeOfDay) {
        int hour = 0, minute = 0, second = 0;
        long nanos = 0;
        int s1 = s.indexOf(':', start);
        int s2 = s.indexOf(':', s1 + 1);
        int s3 = s.indexOf('.', s2 + 1);
        if (s1 <= 0 || s2 <= s1) {
            // if first try fails try to use IBM DB2 time format
            // [-]hour.minute.second[.nanos]
            s1 = s.indexOf('.', start);
            s2 = s.indexOf('.', s1 + 1);
            s3 = s.indexOf('.', s2 + 1);

            if (s1 <= 0 || s2 <= s1) {
                throw new IllegalArgumentException(s);
            }
        }
        boolean negative;
        hour = Integer.parseInt(s.substring(start, s1));
        if (hour < 0 || hour == 0 && s.charAt(0) == '-') {
            if (timeOfDay) {
                /*
                 * This also forbids -00:00:00 and similar values.
                 */
                throw new IllegalArgumentException(s);
            }
            negative = true;
            hour = -hour;
        } else {
            negative = false;
        }
        minute = Integer.parseInt(s.substring(s1 + 1, s2));
        if (s3 < 0) {
            second = Integer.parseInt(s.substring(s2 + 1, end));
        } else {
            second = Integer.parseInt(s.substring(s2 + 1, s3));
            String n = (s.substring(s3 + 1, end) + "000000000").substring(0, 9);
            nanos = Integer.parseInt(n);
        }
        if (hour >= 2000000 || minute < 0 || minute >= 60 || second < 0
                || second >= 60) {
            throw new IllegalArgumentException(s);
        }
        if (timeOfDay && hour >= 24) {
            throw new IllegalArgumentException(s);
        }
        nanos += ((((hour * 60L) + minute) * 60) + second) * 1000000000;
        return negative ? -nanos : nanos;
    }

    /**
     * See:
     * https://stackoverflow.com/questions/3976616/how-to-find-nth-occurrence-of-character-in-a-string#answer-3976656
     */
    private static int findNthIndexOf(String str, char chr, int n) {
        int pos = str.indexOf(chr);
        while (--n > 0 && pos != -1)
            pos = str.indexOf(chr, pos + 1);
        return pos;
    }

    /**
     * Parses timestamp value from the specified string.
     *
     * @param s
     *            string to parse
     * @param mode
     *            database mode, or {@code null}
     * @param withTimeZone
     *            if {@code true} return {@link ValueTimestampTimeZone} instead of
     *            {@link ValueTimestamp}
     * @return parsed timestamp
     */
    public static Value parseTimestamp(String s, Mode mode, boolean withTimeZone) {
        int dateEnd = s.indexOf(' ');
        if (dateEnd < 0) {
            // ISO 8601 compatibility
            dateEnd = s.indexOf('T');
            if (dateEnd < 0 && mode != null && mode.allowDB2TimestampFormat) {
                // DB2 also allows dash between date and time
                dateEnd = findNthIndexOf(s, '-', 3);
            }
        }
        int timeStart;
        if (dateEnd < 0) {
            dateEnd = s.length();
            timeStart = -1;
        } else {
            timeStart = dateEnd + 1;
        }
        long dateValue = parseDateValue(s, 0, dateEnd);
        long nanos;
        short tzMinutes = 0;
        if (timeStart < 0) {
            nanos = 0;
        } else {
            int timeEnd = s.length();
            TimeZone tz = null;
            if (s.endsWith("Z")) {
                tz = UTC;
                timeEnd--;
            } else {
                int timeZoneStart = s.indexOf('+', dateEnd + 1);
                if (timeZoneStart < 0) {
                    timeZoneStart = s.indexOf('-', dateEnd + 1);
                }
                if (timeZoneStart >= 0) {
                    String tzName = "GMT" + s.substring(timeZoneStart);
                    tz = TimeZone.getTimeZone(tzName);
                    if (!tz.getID().startsWith(tzName)) {
                        throw new IllegalArgumentException(
                                tzName + " (" + tz.getID() + "?)");
                    }
                    timeEnd = timeZoneStart;
                } else {
                    timeZoneStart = s.indexOf(' ', dateEnd + 1);
                    if (timeZoneStart > 0) {
                        String tzName = s.substring(timeZoneStart + 1);
                        tz = TimeZone.getTimeZone(tzName);
                        if (!tz.getID().startsWith(tzName)) {
                            throw new IllegalArgumentException(tzName);
                        }
                        timeEnd = timeZoneStart;
                    }
                }
            }
            nanos = parseTimeNanos(s, dateEnd + 1, timeEnd, true);
            if (tz != null) {
                if (withTimeZone) {
                    if (tz != UTC) {
                        long millis = convertDateTimeValueToMillis(tz, dateValue, nanos / 1000000);
                        tzMinutes = (short) (tz.getOffset(millis) / 1000 / 60);
                    }
                } else {
                    long millis = convertDateTimeValueToMillis(tz, dateValue, nanos / 1000000);
                    dateValue = dateValueFromDate(millis);
                    nanos = nanos % 1000000 + nanosFromDate(millis);
                }
            }
        }
        if (withTimeZone) {
            return ValueTimestampTimeZone.fromDateValueAndNanos(dateValue, nanos, tzMinutes);
        }
        return ValueTimestamp.fromDateValueAndNanos(dateValue, nanos);
    }

    /**
     * Calculate the milliseconds since 1970-01-01 (UTC) for the given date and
     * time (in the specified timezone).
     *
     * @param tz the timezone of the parameters, or null for the default
     *            timezone
     * @param year the absolute year (positive or negative)
     * @param month the month (1-12)
     * @param day the day (1-31)
     * @param hour the hour (0-23)
     * @param minute the minutes (0-59)
     * @param second the number of seconds (0-59)
     * @param millis the number of milliseconds
     * @return the number of milliseconds (UTC)
     */
    public static long getMillis(TimeZone tz, int year, int month, int day,
            int hour, int minute, int second, int millis) {
        GregorianCalendar c;
        if (tz == null) {
            c = getCalendar();
        } else {
            c = getCalendar(tz);
        }
        c.setLenient(false);
        try {
            return convertToMillis(c, year, month, day, hour, minute, second, millis);
        } catch (IllegalArgumentException e) {
            // special case: if the time simply doesn't exist because of
            // daylight saving time changes, use the lenient version
            String message = e.toString();
            if (message.indexOf("HOUR_OF_DAY") > 0) {
                if (hour < 0 || hour > 23) {
                    throw e;
                }
            } else if (message.indexOf("DAY_OF_MONTH") > 0) {
                int maxDay;
                if (month == 2) {
                    maxDay = c.isLeapYear(year) ? 29 : 28;
                } else {
                    maxDay = 30 + ((month + (month > 7 ? 1 : 0)) & 1);
                }
                if (day < 1 || day > maxDay) {
                    throw e;
                }
                // DAY_OF_MONTH is thrown for years > 2037
                // using the timezone Brasilia and others,
                // for example for 2042-10-12 00:00:00.
                hour += 6;
            }
            c.setLenient(true);
            return convertToMillis(c, year, month, day, hour, minute, second, millis);
        }
    }

    private static long convertToMillis(Calendar cal, int year, int month, int day,
            int hour, int minute, int second, int millis) {
        if (year <= 0) {
            cal.set(Calendar.ERA, GregorianCalendar.BC);
            cal.set(Calendar.YEAR, 1 - year);
        } else {
            cal.set(Calendar.ERA, GregorianCalendar.AD);
            cal.set(Calendar.YEAR, year);
        }
        // january is 0
        cal.set(Calendar.MONTH, month - 1);
        cal.set(Calendar.DAY_OF_MONTH, day);
        cal.set(Calendar.HOUR_OF_DAY, hour);
        cal.set(Calendar.MINUTE, minute);
        cal.set(Calendar.SECOND, second);
        cal.set(Calendar.MILLISECOND, millis);
        return cal.getTimeInMillis();
    }

    /**
     * Extracts date value and nanos of day from the specified value.
     *
     * @param value
     *            value to extract fields from
     * @return array with date value and nanos of day
     */
<<<<<<< HEAD

    public static int getDatePart(Value date, int field) {
=======
    public static long[] dateAndTimeFromValue(Value value) {
>>>>>>> 8678a122
        long dateValue = EPOCH_DATE_VALUE;
        long timeNanos = 0;
        if (value instanceof ValueTimestamp) {
            ValueTimestamp v = (ValueTimestamp) value;
            dateValue = v.getDateValue();
            timeNanos = v.getTimeNanos();
        } else if (value instanceof ValueDate) {
            dateValue = ((ValueDate) value).getDateValue();
        } else if (value instanceof ValueTime) {
            timeNanos = ((ValueTime) value).getNanos();
        } else if (value instanceof ValueTimestampTimeZone) {
            ValueTimestampTimeZone v = (ValueTimestampTimeZone) value;
            dateValue = v.getDateValue();
            timeNanos = v.getTimeNanos();
        } else {
            ValueTimestamp v = (ValueTimestamp) value.convertTo(Value.TIMESTAMP);
            dateValue = v.getDateValue();
            timeNanos = v.getTimeNanos();
        }
        return new long[] {dateValue, timeNanos};
    }

    /**
     * Get the specified field of a date, however with years normalized to
     * positive or negative, and month starting with 1.
     *
     * @param date the date value
     * @param field the field type, see {@link Function} for constants
     * @return the value
     */
    public static int getDatePart(Value date, int field) {
        long[] a = dateAndTimeFromValue(date);
        long dateValue = a[0];
        long timeNanos = a[1];
        switch (field) {
        case Function.YEAR:
            return yearFromDateValue(dateValue);
        case Function.MONTH:
            return monthFromDateValue(dateValue);
        case Function.DAY_OF_MONTH:
            return dayFromDateValue(dateValue);
        case Function.HOUR:
            return (int) (timeNanos / 3_600_000_000_000L % 24);
        case Function.MINUTE:
            return (int) (timeNanos / 60_000_000_000L % 60);
        case Function.SECOND:
            return (int) (timeNanos / 1_000_000_000 % 60);
        case Function.MILLISECOND:
            return (int) (timeNanos / 1_000_000 % 1_000);
        case Function.DAY_OF_YEAR:
            return getDayOfYear(dateValue);
        case Function.DAY_OF_WEEK:
            return getSundayDayOfWeek(dateValue);
        case Function.WEEK:
            GregorianCalendar gc = getCalendar();
            return getWeekOfYear(dateValue, gc.getFirstDayOfWeek() - 1, gc.getMinimalDaysInFirstWeek());
        case Function.QUARTER:
            return (monthFromDateValue(dateValue) - 1) / 3 + 1;
        case Function.ISO_YEAR:
            return getIsoWeekYear(dateValue);
        case Function.ISO_WEEK:
            return getIsoWeekOfYear(dateValue);
        case Function.ISO_DAY_OF_WEEK:
            return getIsoDayOfWeek(dateValue);
        }
        throw DbException.getUnsupportedException("getDatePart(" + date + ", " + field + ')');
    }

    /**
     * Get the year (positive or negative) from a calendar.
     *
     * @param calendar the calendar
     * @return the year
     */
    private static int getYear(Calendar calendar) {
        int year = calendar.get(Calendar.YEAR);
        if (calendar.get(Calendar.ERA) == GregorianCalendar.BC) {
            year = 1 - year;
        }
        return year;
    }

    /**
     * Get the number of milliseconds since 1970-01-01 in the local timezone,
     * but without daylight saving time into account.
     *
     * @param d the date
     * @return the milliseconds
     */
    public static long getTimeLocalWithoutDst(java.util.Date d) {
        return d.getTime() + zoneOffsetMillis;
    }

    /**
     * Convert the number of milliseconds since 1970-01-01 in the local timezone
     * to UTC, but without daylight saving time into account.
     *
     * @param millis the number of milliseconds in the local timezone
     * @return the number of milliseconds in UTC
     */
    public static long getTimeUTCWithoutDst(long millis) {
        return millis - zoneOffsetMillis;
    }

    /**
     * Returns day of week.
     *
     * @param dateValue
     *            the date value
     * @param firstDayOfWeek
     *            first day of week, Monday as 1, Sunday as 7 or 0
     * @return day of week
     * @see #getIsoDayOfWeek(long)
     */
    public static int getDayOfWeek(long dateValue, int firstDayOfWeek) {
        return getDayOfWeekFromAbsolute(absoluteDayFromDateValue(dateValue), firstDayOfWeek);
    }

    private static int getDayOfWeekFromAbsolute(long absoluteValue, int firstDayOfWeek) {
        return absoluteValue >= 0 ? (int) ((absoluteValue - firstDayOfWeek + 11) % 7) + 1
                : (int) ((absoluteValue - firstDayOfWeek - 2) % 7) + 7;
    }

    /**
     * Returns number of day in year.
     *
     * @param dateValue
     *            the date value
     * @return number of day in year
     */
    public static int getDayOfYear(long dateValue) {
        int year = yearFromDateValue(dateValue);
        return (int) (absoluteDayFromDateValue(dateValue) - absoluteDayFromDateValue(dateValue(year, 1, 1))) + 1;
    }

    /**
     * Returns ISO day of week.
     *
     * @param dateValue
     *            the date value
     * @return ISO day of week, Monday as 1 to Sunday as 7
     * @see #getSundayDayOfWeek(long)
     */
    public static int getIsoDayOfWeek(long dateValue) {
        return getDayOfWeek(dateValue, 1);
    }

    /**
     * Returns ISO number of week in year.
     *
     * @param dateValue
     *            the date value
     * @return number of week in year
     * @see #getIsoWeekYear(long)
     * @see #getWeekOfYear(long, int, int)
     */
    public static int getIsoWeekOfYear(long dateValue) {
        return getWeekOfYear(dateValue, 1, 4);
    }

    /**
     * Returns ISO week year.
     *
     * @param dateValue
     *            the date value
     * @return ISO week year
     * @see #getIsoWeekOfYear(long)
     * @see #getWeekYear(long, int, int)
     */
    public static int getIsoWeekYear(long dateValue) {
        return getWeekYear(dateValue, 1, 4);
    }

    /**
     * Returns day of week with Sunday as 1.
     *
     * @param dateValue
     *            the date value
     * @return day of week, Sunday as 1 to Monday as 7
     * @see #getIsoDayOfWeek(long)
     */
    public static int getSundayDayOfWeek(long dateValue) {
        return getDayOfWeek(dateValue, 0);
    }

    /**
     * Returns number of week in year.
     *
     * @param dateValue
     *            the date value
     * @param firstDayOfWeek
     *            first day of week, Monday as 1, Sunday as 7 or 0
     * @param minimalDaysInFirstWeek
     *            minimal days in first week of year
     * @return number of week in year
     * @see #getIsoWeekOfYear(long)
     */
    public static int getWeekOfYear(long dateValue, int firstDayOfWeek, int minimalDaysInFirstWeek) {
        long abs = absoluteDayFromDateValue(dateValue);
        int year = yearFromDateValue(dateValue);
        long base = getWeekOfYearBase(year, firstDayOfWeek, minimalDaysInFirstWeek);
        if (abs - base < 0) {
            base = getWeekOfYearBase(year - 1, firstDayOfWeek, minimalDaysInFirstWeek);
        } else if (monthFromDateValue(dateValue) == 12 && 24 + minimalDaysInFirstWeek < dayFromDateValue(dateValue)) {
            if (abs >= getWeekOfYearBase(year + 1, firstDayOfWeek, minimalDaysInFirstWeek)) {
                return 1;
            }
        }
        return (int) ((abs - base) / 7) + 1;
    }

    private static long getWeekOfYearBase(int year, int firstDayOfWeek, int minimalDaysInFirstWeek) {
        long first = absoluteDayFromDateValue(dateValue(year, 1, 1));
        int daysInFirstWeek = 8 - getDayOfWeekFromAbsolute(first, firstDayOfWeek);
        long base = first + daysInFirstWeek;
        if (daysInFirstWeek >= minimalDaysInFirstWeek) {
            base -= 7;
        }
        return base;
    }

    /**
     * Returns week year.
     *
     * @param dateValue
     *            the date value
     * @param firstDayOfWeek
     *            first day of week, Monday as 1, Sunday as 7 or 0
     * @param minimalDaysInFirstWeek
     *            minimal days in first week of year
     * @return week year
     * @see #getIsoWeekYear(long)
     */
    public static int getWeekYear(long dateValue, int firstDayOfWeek, int minimalDaysInFirstWeek) {
        long abs = absoluteDayFromDateValue(dateValue);
        int year = yearFromDateValue(dateValue);
        long base = getWeekOfYearBase(year, firstDayOfWeek, minimalDaysInFirstWeek);
        if (abs - base < 0) {
            return year - 1;
        } else if (monthFromDateValue(dateValue) == 12 && 24 + minimalDaysInFirstWeek < dayFromDateValue(dateValue)) {
            if (abs >= getWeekOfYearBase(year + 1, firstDayOfWeek, minimalDaysInFirstWeek)) {
                return year + 1;
            }
        }
        return year;
    }

    /**
     * Formats a date using a format string.
     *
     * @param date the date to format
     * @param format the format string
     * @param locale the locale
     * @param timeZone the timezone
     * @return the formatted date
     */
    public static String formatDateTime(java.util.Date date, String format,
            String locale, String timeZone) {
        SimpleDateFormat dateFormat = getDateFormat(format, locale, timeZone);
        synchronized (dateFormat) {
            return dateFormat.format(date);
        }
    }

    /**
     * Parses a date using a format string.
     *
     * @param date the date to parse
     * @param format the parsing format
     * @param locale the locale
     * @param timeZone the timeZone
     * @return the parsed date
     */
    public static java.util.Date parseDateTime(String date, String format,
            String locale, String timeZone) {
        SimpleDateFormat dateFormat = getDateFormat(format, locale, timeZone);
        try {
            synchronized (dateFormat) {
                return dateFormat.parse(date);
            }
        } catch (Exception e) {
            // ParseException
            throw DbException.get(ErrorCode.PARSE_ERROR_1, e, date);
        }
    }

    private static SimpleDateFormat getDateFormat(String format, String locale,
            String timeZone) {
        try {
            // currently, a new instance is create for each call
            // however, could cache the last few instances
            SimpleDateFormat df;
            if (locale == null) {
                df = new SimpleDateFormat(format);
            } else {
                Locale l = new Locale(locale);
                df = new SimpleDateFormat(format, l);
            }
            if (timeZone != null) {
                df.setTimeZone(TimeZone.getTimeZone(timeZone));
            }
            return df;
        } catch (Exception e) {
            throw DbException.get(ErrorCode.PARSE_ERROR_1, e,
                    format + "/" + locale + "/" + timeZone);
        }
    }

    /**
     * Verify if the specified date is valid.
     *
     * @param year the year
     * @param month the month (January is 1)
     * @param day the day (1 is the first of the month)
     * @return true if it is valid
     */
    public static boolean isValidDate(int year, int month, int day) {
        if (month < 1 || month > 12 || day < 1) {
            return false;
        }
        if (year > 1582) {
            // Gregorian calendar
            if (month != 2) {
                return day <= NORMAL_DAYS_PER_MONTH[month];
            }
            // February
            if ((year & 3) != 0) {
                return day <= 28;
            }
            return day <= ((year % 100 != 0) || (year % 400 == 0) ? 29 : 28);
        } else if (year == 1582 && month == 10) {
            // special case: days 1582-10-05 .. 1582-10-14 don't exist
            return day <= 31 && (day < 5 || day > 14);
        }
        if (month != 2 && day <= NORMAL_DAYS_PER_MONTH[month]) {
            return true;
        }
        return day <= ((year & 3) != 0 ? 28 : 29);
    }

    /**
     * Convert an encoded date value to a java.util.Date, using the default
     * timezone.
     *
     * @param dateValue the date value
     * @return the date
     */
    public static Date convertDateValueToDate(long dateValue) {
        long millis = getMillis(null, yearFromDateValue(dateValue),
                monthFromDateValue(dateValue), dayFromDateValue(dateValue), 0,
                0, 0, 0);
        return new Date(millis);
    }

    /**
     * Convert an encoded date value to millis, using the supplied timezone.
     *
     * @param tz the timezone
     * @param dateValue the date value
     * @return the date
     */
    public static long convertDateValueToMillis(TimeZone tz, long dateValue) {
        return getMillis(tz, yearFromDateValue(dateValue),
                monthFromDateValue(dateValue), dayFromDateValue(dateValue), 0,
                0, 0, 0);
    }

    /**
     * Convert an encoded date-time value to millis, using the supplied timezone.
     *
     * @param tz the timezone
     * @param dateValue the date value
     * @param ms milliseconds of day
     * @return the date
     */
    public static long convertDateTimeValueToMillis(TimeZone tz, long dateValue, long ms) {
        long second = ms / 1000;
        ms -= second * 1000;
        int minute = (int) (second / 60);
        second -= minute * 60;
        int hour = minute / 60;
        minute -= hour * 60;
        return getMillis(tz, yearFromDateValue(dateValue), monthFromDateValue(dateValue), dayFromDateValue(dateValue),
                hour, minute, (int) second, (int) ms);
    }

    /**
     * Convert an encoded date value / time value to a timestamp, using the
     * default timezone.
     *
     * @param dateValue the date value
     * @param timeNanos the nanoseconds since midnight
     * @return the timestamp
     */
    public static Timestamp convertDateValueToTimestamp(long dateValue,
            long timeNanos) {
        Timestamp ts = new Timestamp(convertDateTimeValueToMillis(null, dateValue, timeNanos / 1000000));
        // This method expects the complete nanoseconds value including milliseconds
        ts.setNanos((int) (timeNanos % 1000000000));
        return ts;
    }

    /**
     * Convert a time value to a time, using the default timezone.
     *
     * @param nanosSinceMidnight the nanoseconds since midnight
     * @return the time
     */
    public static Time convertNanoToTime(long nanosSinceMidnight) {
        long millis = nanosSinceMidnight / 1000000;
        long s = millis / 1000;
        millis -= s * 1000;
        long m = s / 60;
        s -= m * 60;
        long h = m / 60;
        m -= h * 60;
        long ms = getMillis(null, 1970, 1, 1, (int) (h % 24), (int) m, (int) s,
                (int) millis);
        return new Time(ms);
    }

    /**
     * Get the year from a date value.
     *
     * @param x the date value
     * @return the year
     */
    public static int yearFromDateValue(long x) {
        return (int) (x >>> SHIFT_YEAR);
    }

    /**
     * Get the month from a date value.
     *
     * @param x the date value
     * @return the month (1..12)
     */
    public static int monthFromDateValue(long x) {
        return (int) (x >>> SHIFT_MONTH) & 15;
    }

    /**
     * Get the day of month from a date value.
     *
     * @param x the date value
     * @return the day (1..31)
     */
    public static int dayFromDateValue(long x) {
        return (int) (x & 31);
    }

    /**
     * Get the date value from a given date.
     *
     * @param year the year
     * @param month the month (1..12)
     * @param day the day (1..31)
     * @return the date value
     */
    public static long dateValue(long year, int month, int day) {
        return (year << SHIFT_YEAR) | (month << SHIFT_MONTH) | day;
    }

    /**
     * Convert a UTC datetime in millis to an encoded date in the default
     * timezone.
     *
     * @param ms the milliseconds
     * @return the date value
     */
    public static long dateValueFromDate(long ms) {
        Calendar cal = getCalendar();
        cal.setTimeInMillis(ms);
        return dateValueFromCalendar(cal);
    }

    /**
     * Calculate the encoded date value from a given calendar.
     *
     * @param cal the calendar
     * @return the date value
     */
    private static long dateValueFromCalendar(Calendar cal) {
        int year, month, day;
        year = getYear(cal);
        month = cal.get(Calendar.MONTH) + 1;
        day = cal.get(Calendar.DAY_OF_MONTH);
        return ((long) year << SHIFT_YEAR) | (month << SHIFT_MONTH) | day;
    }

    /**
     * Convert a time in milliseconds in UTC to the nanoseconds since midnight
     * (in the default timezone).
     *
     * @param ms the milliseconds
     * @return the nanoseconds
     */
    public static long nanosFromDate(long ms) {
        Calendar cal = getCalendar();
        cal.setTimeInMillis(ms);
        return nanosFromCalendar(cal);
    }

    /**
     * Convert a java.util.Calendar to nanoseconds since midnight.
     *
     * @param cal the calendar
     * @return the nanoseconds
     */
    private static long nanosFromCalendar(Calendar cal) {
        int h = cal.get(Calendar.HOUR_OF_DAY);
        int m = cal.get(Calendar.MINUTE);
        int s = cal.get(Calendar.SECOND);
        int millis = cal.get(Calendar.MILLISECOND);
        return ((((((h * 60L) + m) * 60) + s) * 1000) + millis) * 1000000;
    }

    /**
     * Calculate the normalized timestamp.
     *
     * @param absoluteDay the absolute day
     * @param nanos the nanoseconds (may be negative or larger than one day)
     * @return the timestamp
     */
    public static ValueTimestamp normalizeTimestamp(long absoluteDay,
            long nanos) {
        if (nanos > NANOS_PER_DAY || nanos < 0) {
            long d;
            if (nanos > NANOS_PER_DAY) {
                d = nanos / NANOS_PER_DAY;
            } else {
                d = (nanos - NANOS_PER_DAY + 1) / NANOS_PER_DAY;
            }
            nanos -= d * NANOS_PER_DAY;
            absoluteDay += d;
        }
        return ValueTimestamp.fromDateValueAndNanos(
                dateValueFromAbsoluteDay(absoluteDay), nanos);
    }

    /**
     * Calculate the absolute day from an encoded date value.
     *
     * @param dateValue the date value
     * @return the absolute day
     */
    public static long absoluteDayFromDateValue(long dateValue) {
        long y = yearFromDateValue(dateValue);
        int m = monthFromDateValue(dateValue);
        int d = dayFromDateValue(dateValue);
        if (m <= 2) {
            y--;
            m += 12;
        }
        long a = ((y * 2922L) >> 3) + DAYS_OFFSET[m - 3] + d - 719484;
        if (y <= 1582 && ((y < 1582) || (m * 100 + d < 1005))) {
            // Julian calendar (cutover at 1582-10-04 / 1582-10-15)
            a += 13;
        } else if (y < 1901 || y > 2099) {
            // Gregorian calendar (slow mode)
            a += (y / 400) - (y / 100) + 15;
        }
        return a;
    }

    /**
     * Calculate the absolute day from an encoded date value in proleptic Gregorian
     * calendar.
     *
     * @param dateValue the date value
     * @return the absolute day in proleptic Gregorian calendar
     */
    public static long prolepticGregorianAbsoluteDayFromDateValue(long dateValue) {
        long y = yearFromDateValue(dateValue);
        int m = monthFromDateValue(dateValue);
        int d = dayFromDateValue(dateValue);
        if (m <= 2) {
            y--;
            m += 12;
        }
        long a = ((y * 2922L) >> 3) + DAYS_OFFSET[m - 3] + d - 719484;
        if (y < 1901 || y > 2099) {
            // Slow mode
            a += (y / 400) - (y / 100) + 15;
        }
        return a;
    }

    /**
     * Calculate the encoded date value from an absolute day.
     *
     * @param absoluteDay the absolute day
     * @return the date value
     */
    public static long dateValueFromAbsoluteDay(long absoluteDay) {
        long d = absoluteDay + 719468;
        long y100 = 0, offset;
        if (d > 578040) {
            // Gregorian calendar
            long y400 = d / 146097;
            d -= y400 * 146097;
            y100 = d / 36524;
            d -= y100 * 36524;
            offset = y400 * 400 + y100 * 100;
        } else {
            // Julian calendar
            d += 292200000002L;
            offset = -800000000;
        }
        long y4 = d / 1461;
        d -= y4 * 1461;
        long y = d / 365;
        d -= y * 365;
        if (d == 0 && (y == 4 || y100 == 4)) {
            y--;
            d += 365;
        }
        y += offset + y4 * 4;
        // month of a day
        int m = ((int) d * 2 + 1) * 5 / 306;
        d -= DAYS_OFFSET[m] - 1;
        if (m >= 10) {
            y++;
            m -= 12;
        }
        return dateValue(y, m + 3, (int) d);
    }

    /**
     * Adds the number of months to the date. If the resulting month's number of
     * days is less than the original's day-of-month, the resulting
     * day-of-months gets adjusted accordingly: <br>
     * 30.04.2007 - 2 months = 28.02.2007
     *
     * @param refDate the original date
     * @param nrOfMonthsToAdd the number of months to add
     * @return the new timestamp
     */
    public static Timestamp addMonths(Timestamp refDate, int nrOfMonthsToAdd) {
        Calendar calendar = DateTimeUtils.createGregorianCalendar();
        calendar.setTime(refDate);
        calendar.add(Calendar.MONTH, nrOfMonthsToAdd);

        Timestamp resultDate = new Timestamp(calendar.getTimeInMillis());
        resultDate.setNanos(refDate.getNanos());
        return resultDate;
    }

    /**
     * Append a date to the string builder.
     *
     * @param buff the target string builder
     * @param dateValue the date value
     */
    public static void appendDate(StringBuilder buff, long dateValue) {
        int y = yearFromDateValue(dateValue);
        int m = monthFromDateValue(dateValue);
        int d = dayFromDateValue(dateValue);
        if (y > 0 && y < 10000) {
            StringUtils.appendZeroPadded(buff, 4, y);
        } else {
            buff.append(y);
        }
        buff.append('-');
        StringUtils.appendZeroPadded(buff, 2, m);
        buff.append('-');
        StringUtils.appendZeroPadded(buff, 2, d);
    }

    /**
     * Append a time to the string builder.
     *
     * @param buff the target string builder
     * @param nanos the time in nanoseconds
     * @param alwaysAddMillis whether to always add at least ".0"
     */
    public static void appendTime(StringBuilder buff, long nanos,
            boolean alwaysAddMillis) {
        if (nanos < 0) {
            buff.append('-');
            nanos = -nanos;
        }
        /*
         * nanos now either in range from 0 to Long.MAX_VALUE or equals to
         * Long.MIN_VALUE. We need to divide nanos by 1000000 with unsigned division to
         * get correct result. The simplest way to do this with such constraints is to
         * divide -nanos by -1000000.
         */
        long ms = -nanos / -1000000;
        nanos -= ms * 1000000;
        long s = ms / 1000;
        ms -= s * 1000;
        long m = s / 60;
        s -= m * 60;
        long h = m / 60;
        m -= h * 60;
        StringUtils.appendZeroPadded(buff, 2, h);
        buff.append(':');
        StringUtils.appendZeroPadded(buff, 2, m);
        buff.append(':');
        StringUtils.appendZeroPadded(buff, 2, s);
        if (alwaysAddMillis || ms > 0 || nanos > 0) {
            buff.append('.');
            int start = buff.length();
            StringUtils.appendZeroPadded(buff, 3, ms);
            if (nanos > 0) {
                StringUtils.appendZeroPadded(buff, 6, nanos);
            }
            for (int i = buff.length() - 1; i > start; i--) {
                if (buff.charAt(i) != '0') {
                    break;
                }
                buff.deleteCharAt(i);
            }
        }
    }

    /**
     * Append a time zone to the string builder.
     *
     * @param buff the target string builder
     * @param tz the time zone in minutes
     */
    public static void appendTimeZone(StringBuilder buff, short tz) {
        if (tz < 0) {
            buff.append('-');
            tz = (short) -tz;
        } else {
            buff.append('+');
        }
        int hours = tz / 60;
        tz -= hours * 60;
        int mins = tz;
        StringUtils.appendZeroPadded(buff, 2, hours);
        if (mins != 0) {
            buff.append(':');
            StringUtils.appendZeroPadded(buff, 2, mins);
        }
    }

    /**
     * Formats timestamp with time zone as string.
     *
     * @param dateValue the year-month-day bit field
     * @param timeNanos nanoseconds since midnight
     * @param timeZoneOffsetMins the time zone offset in minutes
     * @return formatted string
     */
    public static String timestampTimeZoneToString(long dateValue, long timeNanos, short timeZoneOffsetMins) {
        StringBuilder buff = new StringBuilder(ValueTimestampTimeZone.DISPLAY_SIZE);
        appendDate(buff, dateValue);
        buff.append(' ');
        appendTime(buff, timeNanos, true);
        appendTimeZone(buff, timeZoneOffsetMins);
        return buff.toString();
    }

}<|MERGE_RESOLUTION|>--- conflicted
+++ resolved
@@ -568,12 +568,7 @@
      *            value to extract fields from
      * @return array with date value and nanos of day
      */
-<<<<<<< HEAD
-
-    public static int getDatePart(Value date, int field) {
-=======
     public static long[] dateAndTimeFromValue(Value value) {
->>>>>>> 8678a122
         long dateValue = EPOCH_DATE_VALUE;
         long timeNanos = 0;
         if (value instanceof ValueTimestamp) {

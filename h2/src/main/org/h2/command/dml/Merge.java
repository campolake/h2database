/*
 * Copyright 2004-2018 H2 Group. Multiple-Licensed under the MPL 2.0,
 * and the EPL 1.0 (http://h2database.com/html/license.html).
 * Initial Developer: H2 Group
 */
package org.h2.command.dml;

import java.util.ArrayList;

import org.h2.api.ErrorCode;
import org.h2.api.Trigger;
import org.h2.command.Command;
import org.h2.command.CommandInterface;
import org.h2.command.Prepared;
import org.h2.engine.GeneratedKeys;
import org.h2.engine.Right;
import org.h2.engine.Session;
import org.h2.engine.UndoLogRecord;
import org.h2.expression.Expression;
import org.h2.expression.Parameter;
import org.h2.expression.SequenceValue;
import org.h2.index.Index;
import org.h2.message.DbException;
import org.h2.result.ResultInterface;
import org.h2.result.Row;
import org.h2.table.Column;
import org.h2.table.Table;
import org.h2.table.TableFilter;
import org.h2.util.StatementBuilder;
import org.h2.util.Utils;
import org.h2.value.Value;

/**
 * This class represents the statement
 * MERGE
 */
public class Merge extends Prepared {

    private Table targetTable;
    private TableFilter targetTableFilter;
    private Column[] columns;
    private Column[] keys;
<<<<<<< HEAD
    private final ArrayList<Expression[]> valuesExpressionList = new ArrayList<>();
=======
    private final ArrayList<Expression[]> valuesExpressionList = Utils.newSmallArrayList();
>>>>>>> 7a2a5446
    private Query query;
    private Prepared update;

    public Merge(Session session) {
        super(session);
    }

    @Override
    public void setCommand(Command command) {
        super.setCommand(command);
        if (query != null) {
            query.setCommand(command);
        }
    }

    public void setTargetTable(Table targetTable) {
        this.targetTable = targetTable;
    }

    public void setColumns(Column[] columns) {
        this.columns = columns;
    }

    public void setKeys(Column[] keys) {
        this.keys = keys;
    }

    public void setQuery(Query query) {
        this.query = query;
    }

    /**
     * Add a row to this merge statement.
     *
     * @param expr the list of values
     */
    public void addRow(Expression[] expr) {
        valuesExpressionList.add(expr);
    }

    @Override
    public int update() {
        int count;
        session.getUser().checkRight(targetTable, Right.INSERT);
        session.getUser().checkRight(targetTable, Right.UPDATE);
        setCurrentRowNumber(0);
        GeneratedKeys generatedKeys = session.getGeneratedKeys();
        if (!valuesExpressionList.isEmpty()) {
            // process values in list
            count = 0;
            generatedKeys.initialize(targetTable);
            for (int x = 0, size = valuesExpressionList.size(); x < size; x++) {
                setCurrentRowNumber(x + 1);
                generatedKeys.nextRow();
                Expression[] expr = valuesExpressionList.get(x);
                Row newRow = targetTable.getTemplateRow();
                for (int i = 0, len = columns.length; i < len; i++) {
                    Column c = columns[i];
                    int index = c.getColumnId();
                    Expression e = expr[i];
                    if (e != null) {
                        // e can be null (DEFAULT)
                        try {
                            Value v = c.convert(e.getValue(session));
                            newRow.setValue(index, v);
                            if (e instanceof SequenceValue) {
                                generatedKeys.add(c);
                            }
                        } catch (DbException ex) {
                            throw setRow(ex, count, getSQL(expr));
                        }
                    }
                }
                merge(newRow);
                count++;
            }
        } else {
            // process select data for list
            query.setNeverLazy(true);
            ResultInterface rows = query.query(0);
            count = 0;
            targetTable.fire(session, Trigger.UPDATE | Trigger.INSERT, true);
            targetTable.lock(session, true, false);
            while (rows.next()) {
                count++;
                generatedKeys.nextRow();
                Value[] r = rows.currentRow();
                Row newRow = targetTable.getTemplateRow();
                setCurrentRowNumber(count);
                for (int j = 0; j < columns.length; j++) {
                    Column c = columns[j];
                    int index = c.getColumnId();
                    try {
                        Value v = c.convert(r[j]);
                        newRow.setValue(index, v);
                    } catch (DbException ex) {
                        throw setRow(ex, count, getSQL(r));
                    }
                }
                merge(newRow);
            }
            rows.close();
            targetTable.fire(session, Trigger.UPDATE | Trigger.INSERT, false);
        }
        return count;
    }

    /**
     * Merge the given row.
     *
     * @param row the row
     */
    protected void merge(Row row) {
        ArrayList<Parameter> k = update.getParameters();
        for (int i = 0; i < columns.length; i++) {
            Column col = columns[i];
            Value v = row.getValue(col.getColumnId());
            Parameter p = k.get(i);
            p.setValue(v);
        }
        for (int i = 0; i < keys.length; i++) {
            Column col = keys[i];
            Value v = row.getValue(col.getColumnId());
            if (v == null) {
                throw DbException.get(ErrorCode.COLUMN_CONTAINS_NULL_VALUES_1, col.getSQL());
            }
            Parameter p = k.get(columns.length + i);
            p.setValue(v);
        }

        // try and update
        int count = update.update();

        // if update fails try an insert
        if (count == 0) {
            try {
                targetTable.validateConvertUpdateSequence(session, row);
                boolean done = targetTable.fireBeforeRow(session, null, row);
                if (!done) {
                    targetTable.lock(session, true, false);
                    targetTable.addRow(session, row);
                    session.getGeneratedKeys().confirmRow(row);
                    session.log(targetTable, UndoLogRecord.INSERT, row);
                    targetTable.fireAfterRow(session, null, row, false);
                }
            } catch (DbException e) {
                if (e.getErrorCode() == ErrorCode.DUPLICATE_KEY_1) {
                    // possibly a concurrent merge or insert
                    Index index = (Index) e.getSource();
                    if (index != null) {
                        // verify the index columns match the key
                        Column[] indexColumns = index.getColumns();
                        boolean indexMatchesKeys = true;
                        if (indexColumns.length <= keys.length) {
                            for (int i = 0; i < indexColumns.length; i++) {
                                if (indexColumns[i] != keys[i]) {
                                    indexMatchesKeys = false;
                                    break;
                                }
                            }
                        }
                        if (indexMatchesKeys) {
                            throw DbException.get(ErrorCode.CONCURRENT_UPDATE_1, targetTable.getName());
                        }
                    }
                }
                throw e;
            }
        } else if (count != 1) {
            throw DbException.get(ErrorCode.DUPLICATE_KEY_1, targetTable.getSQL());
        }
    }

    @Override
    public String getPlanSQL() {
        StatementBuilder buff = new StatementBuilder("MERGE INTO ");
        buff.append(targetTable.getSQL()).append('(');
        for (Column c : columns) {
            buff.appendExceptFirst(", ");
            buff.append(c.getSQL());
        }
        buff.append(')');
        if (keys != null) {
            buff.append(" KEY(");
            buff.resetCount();
            for (Column c : keys) {
                buff.appendExceptFirst(", ");
                buff.append(c.getSQL());
            }
            buff.append(')');
        }
        buff.append('\n');
        if (!valuesExpressionList.isEmpty()) {
            buff.append("VALUES ");
            int row = 0;
            for (Expression[] expr : valuesExpressionList) {
                if (row++ > 0) {
                    buff.append(", ");
                }
                buff.append('(');
                buff.resetCount();
                for (Expression e : expr) {
                    buff.appendExceptFirst(", ");
                    if (e == null) {
                        buff.append("DEFAULT");
                    } else {
                        buff.append(e.getSQL());
                    }
                }
                buff.append(')');
            }
        } else {
            buff.append(query.getPlanSQL());
        }
        return buff.toString();
    }

    @Override
    public void prepare() {
        if (columns == null) {
            if (!valuesExpressionList.isEmpty() && valuesExpressionList.get(0).length == 0) {
                // special case where table is used as a sequence
                columns = new Column[0];
            } else {
                columns = targetTable.getColumns();
            }
        }
        if (!valuesExpressionList.isEmpty()) {
            for (Expression[] expr : valuesExpressionList) {
                if (expr.length != columns.length) {
                    throw DbException.get(ErrorCode.COLUMN_COUNT_DOES_NOT_MATCH);
                }
                for (int i = 0; i < expr.length; i++) {
                    Expression e = expr[i];
                    if (e != null) {
                        expr[i] = e.optimize(session);
                    }
                }
            }
        } else {
            query.prepare();
            if (query.getColumnCount() != columns.length) {
                throw DbException.get(ErrorCode.COLUMN_COUNT_DOES_NOT_MATCH);
            }
        }
        if (keys == null) {
            Index idx = targetTable.getPrimaryKey();
            if (idx == null) {
                throw DbException.get(ErrorCode.CONSTRAINT_NOT_FOUND_1, "PRIMARY KEY");
            }
            keys = idx.getColumns();
        }
        StatementBuilder buff = new StatementBuilder("UPDATE ");
        buff.append(targetTable.getSQL()).append(" SET ");
        for (Column c : columns) {
            buff.appendExceptFirst(", ");
            buff.append(c.getSQL()).append("=?");
        }
        buff.append(" WHERE ");
        buff.resetCount();
        for (Column c : keys) {
            buff.appendExceptFirst(" AND ");
            buff.append(c.getSQL()).append("=?");
        }
        String sql = buff.toString();
        update = session.prepare(sql);
    }

    @Override
    public boolean isTransactional() {
        return true;
    }

    @Override
    public ResultInterface queryMeta() {
        return null;
    }

    @Override
    public int getType() {
        return CommandInterface.MERGE;
    }

    @Override
    public boolean isCacheable() {
        return true;
    }

    public Table getTargetTable() {
        return targetTable;
    }

    public TableFilter getTargetTableFilter() {
        return targetTableFilter;
    }

    public void setTargetTableFilter(TableFilter targetTableFilter) {
        this.targetTableFilter = targetTableFilter;
        setTargetTable(targetTableFilter.getTable());
    }



}<|MERGE_RESOLUTION|>--- conflicted
+++ resolved
@@ -40,11 +40,7 @@
     private TableFilter targetTableFilter;
     private Column[] columns;
     private Column[] keys;
-<<<<<<< HEAD
-    private final ArrayList<Expression[]> valuesExpressionList = new ArrayList<>();
-=======
     private final ArrayList<Expression[]> valuesExpressionList = Utils.newSmallArrayList();
->>>>>>> 7a2a5446
     private Query query;
     private Prepared update;
 

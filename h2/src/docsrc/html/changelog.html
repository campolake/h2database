<!DOCTYPE html PUBLIC "-//W3C//DTD XHTML 1.0 Strict//EN" "http://www.w3.org/TR/xhtml1/DTD/xhtml1-strict.dtd">
<!--
Copyright 2004-2014 H2 Group. Multiple-Licensed under the MPL 2.0, Version 1.0,
and under the Eclipse Public License, Version 1.0
Initial Developer: H2 Group
-->
<html xmlns="http://www.w3.org/1999/xhtml" lang="en" xml:lang="en">
<head><meta http-equiv="Content-Type" content="text/html;charset=utf-8" />
<meta name="viewport" content="width=device-width, initial-scale=1" />
<title>
Change Log
</title>
<link rel="stylesheet" type="text/css" href="stylesheet.css" />
<!-- [search] { -->
<script type="text/javascript" src="navigation.js"></script>
</head><body onload="frameMe();">
<table class="content"><tr class="content"><td class="content"><div class="contentDiv">
<!-- } -->

<h1>Change Log</h1>

<h2>Next Version (unreleased)</h2>
<ul>
<<<<<<< HEAD
<li>Issue #299: Nested derrived tables did not always work as expected.
=======
<li>Use interfaces to replace the java version templating, idea from Lukas Eder.
</li>
<li>Issue #295: JdbcResultSet.getObject(int, Class) returns null instead of throwing.
>>>>>>> 177d5bdc
</li>
</ul>

<h2>Version 1.4.192 Beta (2016-05-26)</h2>
<ul>
<li>Garbage collection of unused chunks should now be faster.
</li>
<li>Prevent people using unsupported combination of auto-increment columns and clustering mode.
</li>
<li>Support for DB2 time format, patch by Niklas Mehner
</li>
<li>Added support for Connection.setClientInfo() in compatibility modes for DB2, Postgresql, Oracle and MySQL.
</li>
<li>Issue #249: Clarify license declaration in Maven POM xml
</li>
<li>Fix NullPointerException in querying spatial data through a sub-select.
</li>
<li>Fix bug where a lock on the SYS table was not released when closing a session that contained a temp
table with an LOB column.
</li>
<li>Issue #255: ConcurrentModificationException with multiple threads in embedded mode and temporary LOBs
</li>
<li>Issue #235: Anonymous SSL connections fail in many situations
</li>
<li>Fix race condition in FILE_LOCK=SOCKET, which could result in the watchdog thread not running
</li>
<li>Experimental support for datatype TIMESTAMP WITH TIMEZONE
</li>
<li>Add support for ALTER TABLE ... RENAME CONSTRAINT .. TO ...
</li>
<li>Add support for PostgreSQL ALTER TABLE ... RENAME COLUMN .. TO ...
</li>
<li>Add support for ALTER SCHEMA [ IF EXISTS ]
</li>
<li>Add support for ALTER TABLE [ IF EXISTS ]
</li>
<li>Add support for ALTER VIEW [ IF EXISTS ]
</li>
<li>Add support for ALTER INDEX [ IF EXISTS ]
</li>
<li>Add support for ALTER SEQUENCE [ IF EXISTS ]
</li>
<li>Improve performance of cleaning up temp tables - patch from Eric Faulhaber.
</li>
<li>Fix bug where table locks were not dropped when the connection closed
</li>
<li>Fix extra CPU usage caused by query planner enhancement in 1.4.191
</li>
<li>improve performance of queries that use LIKE 'foo%' - 10x in the case of one of my queries
</li>
<li>The function IFNULL did not always return the result in the right data type.
</li>
<li>Issue #231: Possible infinite loop when initializing the ObjectDataType class
    when concurrently writing into MVStore.
</li>
</ul>

<h2>Version 1.4.191 Beta (2016-01-21)</h2>
<ul>
<li>TO_DATE and TO_TIMESTAMP functions. Thanks a lot to Sam Blume for the patch!
</li>
<li>Issue #229: DATEDIFF does not work for 'WEEK'.
</li>
<li>Issue #156: Add support for getGeneratedKeys() when executing commands via PreparedStatement#executeBatch.
</li>
<li>Issue #195: The new Maven uses a .cmd file instead of a .bat file.
</li>
<li>Issue #212: EXPLAIN PLAN for UPDATE statement did not display LIMIT expression.
</li>
<li>Support OFFSET without LIMIT in SELECT.
</li>
<li>Improve error message for METHOD_NOT_FOUND_1/90087.
</li>
<li>CLOB and BLOB objects of removed rows were sometimes kept in the database file.
</li>
<li>Server mode: executing "shutdown" left a thread on the server.
</li>
<li>The condition "in(select...)" did not work correctly in some cases if the subquery had an "order by".
</li>
<li>Issue #184: The Platform-independent zip had Windows line endings in Linux scripts.
</li>
<li>Issue #186: The "script" command did not include sequences of temporary tables.
</li>
<li>Issue #115: to_char fails with pattern FM0D099.
</li>
</ul>

<h2>Version 1.4.190 Beta (2015-10-11)</h2>
<ul>
<li>Pull request #183: optimizer hints (so far without special SQL syntax).
</li>
<li>Issue #180: In MVCC mode, executing UPDATE and SELECT ... FOR UPDATE
    simultaneously silently can drop rows.
</li>
<li>PageStore storage: the cooperative file locking mechanism
    did not always work as expected (with very slow computers).
</li>
<li>Temporary CLOB and BLOB objects are now removed while the database is open
    (and not just when closing the database).
</li>
<li>MVStore CLOB and BLOB larger than about 25 MB: An exception could be thrown
    when using the MVStore storage.
</li>
<li>Add FILE_WRITE function. Patch provided by Nicolas Fortin
    (Lab-STICC - CNRS UMR 6285 and Ecole Centrale de Nantes)
</li>
</ul>

<h2>Version 1.4.189 Beta (2015-09-13)</h2>
<ul>
<li>Add support for dropping multiple columns in ALTER TABLE DROP COLUMN...
</li>
<li>Fix bug in XA management when doing rollback after prepare. Patch by Stephane Lacoin.
</li>
<li>MVStore CLOB and BLOB: An exception with the message "Block not found" could be thrown
    when using the MVStore storage, when copying LOB objects
    (for example due to "alter table" on a table with a LOB object),
    and then re-opening the database.
</li>
<li>Fix for issue #171: Broken QueryStatisticsData duration data when trace level smaller than TraceSystem.INFO
</li>
<li>Pull request #170: Added SET QUERY_STATISTICS_MAX_ENTRIES
</li>
<li>Pull request #165: Fix compatibility postgresql function string_agg
</li>
<li>Pull request #163: improved performance when not using the default timezone.
</li>
<li>Local temporary tables with many rows did not work correctly due to automatic analyze.
</li>
<li>Server mode: concurrently using the same connection could throw an exception
    "Connection is broken: unexpected status".
</li>
<li>Performance improvement for metadata queries that join against the COLUMNS metadata table.
</li>
<li>An ArrayIndexOutOfBoundsException was thrown in some cases
    when opening an old version 1.3 database, or an 1.4 database with
    both "mv_store=false" and the system property "h2.storeLocalTime" set to false.
    It mainly showed up with an index on a time, date, or timestamp column.
    The system property "h2.storeLocalTime" is no longer supported
    (MVStore databases always store local time, and PageStore now databases never do).
</li>
</ul>

<h2>Version 1.4.188 Beta (2015-08-01)</h2>
<ul>
<li>Server mode: CLOB processing for texts larger than about 1 MB sometimes did not work.
</li>
<li>Server mode: BLOB processing for binaries larger than 2 GB did not work.
</li>
<li>Multi-threaded processing: concurrent deleting the same row could throw the exception
    "Row not found when trying to delete".
</li>
<li>MVStore transactions: a thread could see a change of a different thread
    within a different map. Pull request #153.
</li>
<li>H2 Console: improved IBM DB2 compatibility.
</li>
<li>A thread deadlock detector (disabled by default) can help
    detect and analyze Java level deadlocks.
    To enable, set the system property "h2.threadDeadlockDetector" to true.
</li>
<li>Performance improvement for metadata queries that join against the COLUMNS metadata table.
</li>
<li>MVStore: power failure could corrupt the store, if writes were re-ordered.
</li>
<li>For compatibility with other databases, support for (double and float)
    -0.0 has been removed. 0.0 is used instead.
</li>
<li>Fix for #134, Column name with a # character. Patch by bradmesserle.
</li>
<li>In version 1.4.186, "order by" was broken in some cases
    due to the change "Make the planner use indexes for sorting when doing a GROUP BY".
    The change was reverted.
</li>
<li>Pull request #146: Improved CompareMode.
</li>
<li>Fix for #144, JdbcResultSet.setFetchDirection() throws "Feature not supported".
</li>
<li>Fix for issue #143, deadlock between two sessions hitting the same sequence on a column.
</li>
<li>Pull request #137: SourceCompiler should not throw a syntax error on javac warning.
</li>
<li>MVStore: out of memory while storing could corrupt the store
    (theoretically, a rollback would be possible, but this case is not yet implemented).
</li>
<li>The compressed in-memory file systems (memLZF:) could not be used in the MVStore.
</li>
<li>The in-memory file systems (memFS: and memLZF:) did not support files larger than 2 GB
    due to an integer overflow.
</li>
<li>Pull request #138: Added the simple Oracle function: ORA_HASH (+ tests) #138
</li>
<li>Timestamps in the trace log follow the format (yyyy-MM-dd HH:mm:ss) instead
of the old format (MM-dd HH:mm:ss). Patch by Richard Bull.
</li>
<li>Pull request #125: Improved Oracle compatibility with "truncate" with timestamps and dates.
</li>
<li>Pull request #127: Linked tables now support geometry columns.
</li>
<li>ABS(CAST(0.0 AS DOUBLE)) returned -0.0 instead of 0.0.
</li>
<li>BNF auto-completion failed with unquoted identifiers.
</li>
<li>Oracle compatibility: empty strings were not converted to NULL when using prepared statements.
</li><li>PostgreSQL compatibility: new syntax "create index ... using ...".
</li><li>There was a bug in DataType.convertToValue when reading a ResultSet from a ResultSet.
</li><li>Pull request #116: Improved concurrency in the trace system.
</li><li>Issue 609: the spatial index did not support NULL.
</li><li>Granting a schema is now supported.
</li><li>Linked tables did not work when a function-based index is present (Oracle).
</li><li>Creating a user with a null password, salt, or hash threw a NullPointerException.
</li><li>Foreign key: don't add a single column index if column
    is leading key of existing index.
</li><li>Pull request #4: Creating and removing temporary tables was getting
    slower and slower over time, because an internal object id was allocated but
    never de-allocated.
</li><li>Issue 609: the spatial index did not support NULL with update and delete operations.
</li><li>Pull request #2: Add external metadata type support (table type "external")
</li><li>MS SQL Server: the CONVERT method did not work in views
    and derived tables.
</li><li>Java 8 compatibility for "regexp_replace".
</li><li>When in cluster mode, and one of the nodes goes down,
    we need to log the problem with priority "error", not "debug"
</li></ul>

<h2>Version 1.4.187 Beta (2015-04-10)</h2>
<ul><li>MVStore: concurrent changes to the same row could result in
    the exception "The transaction log might be corrupt for key ...".
    This could only be reproduced with 3 or more threads.
</li><li>Results with CLOB or BLOB data are no longer reused.
</li><li>References to BLOB and CLOB objects now have a timeout.
    The configuration setting is LOB_TIMEOUT (default 5 minutes).
    This should avoid growing the database file if there are many queries that return BLOB or CLOB objects,
    and the database is not closed for a longer time.
</li><li>MVStore: when committing a session that removed LOB values,
    changes were flushed unnecessarily.
</li><li>Issue 610: possible integer overflow in WriteBuffer.grow().
</li><li>Issue 609: the spatial index did not support NULL (ClassCastException).
</li><li>MVStore: in some cases, CLOB/BLOB data blocks were removed
    incorrectly when opening a database.
</li><li>MVStore: updates that affected many rows were were slow
    in some cases if there was a secondary index.
</li><li>Using "runscript" with autocommit disabled could result
    in a lock timeout on the internal table "SYS".
</li><li>Issue 603: there was a memory leak when using H2 in a web application.
    Apache Tomcat logged an error message: "The web application ...
    created a ThreadLocal with key of type [org.h2.util.DateTimeUtils$1]".
</li><li>When using the MVStore,
    running a SQL script generate by the Recover tool from a PageStore file
    failed with a strange error message (NullPointerException),
    now a clear error message is shown.
</li><li>Issue 605: with version 1.4.186, opening a database could result in
    an endless loop in LobStorageMap.init.
</li><li>Queries that use the same table alias multiple times now work.
    Before, the select expression list was expanded incorrectly.
    Example: "select * from a as x, b as x".
</li><li>The MySQL compatibility feature "insert ... on duplicate key update"
    did not work with a non-default schema.
</li><li>Issue 599: the condition "in(x, y)" could not be used in the select list
    when using "group by".
</li><li>The LIRS cache could grow larger than the allocated memory.
</li><li>A new file system implementation that re-opens the file if it was closed due
    to the application calling Thread.interrupt(). File name prefix "retry:".
    Please note it is strongly recommended to avoid calling Thread.interrupt;
    this is a problem for various libraries, including Apache Lucene.
</li><li>MVStore: use RandomAccessFile file system if the file name starts with "file:".
</li><li>Allow DATEADD to take a long value for count when manipulating milliseconds.
</li><li>When using MV_STORE=TRUE and the SET CACHE_SIZE setting, the cache size was incorrectly set,
    so that it was effectively 1024 times smaller than it should be.
</li><li>Concurrent CREATE TABLE... IF NOT EXISTS in the presence of MULTI_THREAD=TRUE could
    throw an exception.
</li><li>Fix bug in MVStore when creating lots of temporary tables, where we could run out of
    transaction IDs.
</li><li>Add support for PostgreSQL STRING_AGG function. Patch by Fred Aquiles.
</li><li>Fix bug in "jdbc:h2:nioMemFS" isRoot() function.
    Also, the page size was increased to 64 KB.
</li></ul>

<h2>Version 1.4.186 Beta (2015-03-02)</h2>
<ul><li>The Servlet API 3.0.1 is now used, instead of 2.4.
</li><li>MVStore: old chunks no longer removed in append-only mode.
</li><li>MVStore: the cache for page references could grow far too big, resulting in out of memory in some cases.
</li><li>MVStore: orphaned lob objects were not correctly removed in some cases,
    making the database grow unnecessarily.
</li><li>MVStore: the maximum cache size was artificially limited to 2 GB
    (due to an integer overflow).
</li><li>MVStore / TransactionStore: concurrent updates could result in a
    "Too many open transactions" exception.
</li><li>StringUtils.toUpperEnglish now has a small cache.
    This should speed up reading from a ResultSet when using the column name.
</li><li>MVStore: up to 65535 open transactions are now supported.
    Previously, the limit was at most 65535 transactions between the oldest open and the
    newest open transaction (which was quite a strange limit).
</li><li>The default limit for in-place LOB objects was changed from 128 to 256 bytes.
    This is because each read creates a reference to a LOB, and maintaining the references
    is a big overhead. With the higher limit, less references are needed.
</li><li>Tables without columns didn't work.
    (The use case for such tables is testing.)
</li><li>The LIRS cache now resizes the table automatically in all cases
    and no longer needs the averageMemory configuration.
</li><li>Creating a linked table from an MVStore database to a non-MVStore database
    created a second (non-MVStore) database file.
</li><li>In version 1.4.184, a bug was introduced that broke queries
    that have both joins and wildcards, for example:
    select * from dual join(select x from dual) on 1=1
</li><li>Issue 598: parser fails on timestamp "24:00:00.1234" - prevent the creation of out-of-range time values.
</li><li>Allow declaring triggers as source code (like functions). Patch by Sylvain Cuaz.
</li><li>Make the planner use indexes for sorting when doing a GROUP BY where
    all of the GROUP BY columns are not mentioned in the select. Patch by Frederico (zepfred).
</li><li>PostgreSQL compatibility: generate_series (as an alias for system_range). Patch by litailang.
</li><li>Fix missing "column" type in right-hand parameter in ConditionIn. Patch by Arnaud Thimel.
</li></ul>

<h2>Version 1.4.185 Beta (2015-01-16)</h2>
<ul><li>In version 1.4.184, "group by" ignored the table name,
    and could pick a select column by mistake.
    Example: select 0 as x from system_range(1, 2) d group by d.x;
</li><li>New connection setting "REUSE_SPACE" (default: true). If disabled,
    all changes are appended to the database file, and existing content is never overwritten.
    This allows to rollback to a previous state of the database by truncating
    the database file.
</li><li>Issue 587: MVStore: concurrent compaction and store operations could result in an IllegalStateException.
</li><li>Issue 594: Profiler.copyInThread does not work properly.
</li><li>Script tool: Now, SCRIPT ... TO is always used (for higher speed and lower disk space usage).
</li><li>Script tool: Fix parsing of BLOCKSIZE parameter, original patch by Ken Jorissen.
</li><li>Fix bug in PageStore#commit method - when the ignoreBigLog flag was set,
    the logic that cleared the flag could never be reached, resulting in performance degradation.
    Reported by Alexander Nesterov.
</li><li>Issue 552: Implement BIT_AND and BIT_OR aggregate functions.
</li></ul>

<h2>Version 1.4.184 Beta (2014-12-19)</h2>
<ul><li>In version 1.3.183, indexes were not used if the table contains
    columns with a default value generated by a sequence.
    This includes tables with identity and auto-increment columns.
    This bug was introduced by supporting "rownum" in views and derived tables.
</li><li>MVStore: imported BLOB and CLOB data sometimes disappeared.
    This was caused by a bug in the ObjectDataType comparison.
</li><li>Reading from a StreamStore now throws an
    IOException if the underlying data doesn't exist.
</li><li>MVStore: if there is an exception while saving, the store is now in all cases immediately closed.
</li><li>MVStore: the dump tool could go into an endless loop for some files.
</li><li>MVStore: recovery for a database with many CLOB or BLOB entries is now much faster.
</li><li>Group by with a quoted select column name alias didn't work. Example:
    select 1 "a" from dual group by "a"
</li><li>Auto-server mode: the host name is now stored in the .lock.db file.
</li></ul>

<h2>Version 1.4.183 Beta (2014-12-13)</h2>
<ul><li>MVStore: the default auto-commit buffer size is now about twice as big.
    This should reduce the database file size after inserting a lot of data.
</li><li>The built-in functions "power" and "radians" now always return a double.
</li><li>Using "row_number" or "rownum" in views or derived tables had unexpected results
    if the outer query contained constraints for the given view. Example:
    select b.nr, b.id from (select row_number() over() as nr, a.id as id
    from (select id from test order by name) as a) as b where b.id = 1
</li><li>MVStore: the Recover tool can now deal with more types of corruption in the file.
</li><li>MVStore: the TransactionStore now first needs to be initialized before it can be used.
</li><li>Views and derived tables with equality and range conditions on the same columns
    did not work properly. example: select x from (select x from (select 1 as x)
    where x &gt; 0 and x &lt; 2) where x = 1
</li><li>The database URL setting PAGE_SIZE setting is now also used for the MVStore.
</li><li>MVStore: the default page split size for persistent stores is now 4096
    (it was 16 KB so far). This should reduce the database file size for most situations
    (in some cases, less than half the size of the previous version).
</li><li>With query literals disabled, auto-analyze of a table with CLOB or BLOB did not work.
</li><li>MVStore: use a mark and sweep GC algorithm instead of reference counting,
    to ensure used chunks are never overwrite, even if the reference counting
    algorithm does not work properly.
</li><li>In the multi-threaded mode, updating the column selectivity ("analyze")
    in the background sometimes did not work.
</li><li>In the multi-threaded mode, database metadata operations
    did sometimes not work if the schema was changed at the same time
    (for example, if tables were dropped).
</li><li>Some CLOB and BLOB values could no longer be read when
    the original row was removed (even when using the MVCC mode).
</li><li>The MVStoreTool could throw an IllegalArgumentException.
</li><li>Improved performance for some
    date / time / timestamp conversion operations.
    Thanks to Sergey Evdokimov for reporting the problem.
</li><li>H2 Console: the built-in web server did not work properly
    if an unknown file was requested.
</li><li>MVStore: the jar file is renamed to "h2-mvstore-*.jar" and is
    deployed to Maven separately.
</li><li>MVStore: support for concurrent reads and writes is now enabled by default.
</li><li>Server mode: the transfer buffer size has been changed from 16 KB to 64 KB,
    after it was found that this improves performance on Linux quite a lot.
</li><li>H2 Console and server mode: SSL is now disabled and TLS is used
    to protect against the Poodle SSLv3 vulnerability.
    The system property to disable secure anonymous connections is now
    "h2.enableAnonymousTLS".
    The default certificate is still self-signed, so you need to manually install
    another one if you want to avoid man in the middle attacks.
</li><li>MVStore: the R-tree did not correctly measure the memory usage.
</li><li>MVStore: compacting a store with an R-tree did not always work.
</li><li>Issue 581: When running in LOCK_MODE=0,
        JdbcDatabaseMetaData#supportsTransactionIsolationLevel(TRANSACTION_READ_UNCOMMITTED)
    should return false
</li><li>Fix bug which could generate deadlocks when multiple connections accessed the same table.
</li><li>Some places in the code were not respecting the value set in the "SET MAX_MEMORY_ROWS x" command
</li><li>Fix bug which could generate a NegativeArraySizeException when performing large (>40M) row union operations
</li><li>Fix "USE schema" command for MySQL compatibility, patch by mfulton
</li><li>Parse and ignore the ROW_FORMAT=DYNAMIC MySQL syntax, patch by mfulton
</li></ul>

<h2>Version 1.4.182 Beta (2014-10-17)</h2>
<ul><li>MVStore: improved error messages and logging;
    improved behavior if there is an error when serializing objects.
</li><li>OSGi: the MVStore packages are now exported.
</li><li>With the MVStore option, when using multiple threads
    that concurrently create indexes or tables,
    it was relatively easy to get a lock timeout on the "SYS" table.
</li><li>When using the multi-threaded option, the exception
    "Unexpected code path" could be thrown, specially if the option
    "analyze_auto" was set to a low value.
</li><li>In the server mode, when reading from a CLOB or BLOB, if the connection
    was closed, a NullPointerException could be thrown instead of an exception saying
    the connection is closed.
</li><li>DatabaseMetaData.getProcedures and getProcedureColumns
    could throw an exception if a user defined class is not available.
</li><li>Issue 584: the error message for a wrong sequence definition was wrong.
</li><li>CSV tool: the rowSeparator option is no longer supported,
    as the same can be achieved with the lineSeparator.
</li><li>Descending indexes on MVStore tables did not work properly.
</li><li>Issue 579: Conditions on the "_rowid_" pseudo-column didn't use an index
    when using the MVStore.
</li><li>Fixed documentation that "offset" and "fetch" are also keywords since version 1.4.x.
</li><li>The Long.MIN_VALUE could not be parsed for auto-increment (identity) columns.
</li><li>Issue 573: Add implementation for Methods "isWrapperFor()" and "unwrap()" in
    other JDBC classes.
</li><li>Issue 572: MySQL compatibility for "order by" in update statements.
</li><li>The change in  JDBC escape processing in version 1.4.181 affects both the parser
    (which is running on the server) and the JDBC API (which is running on the client).
    If you (or a tool you use) use the syntax "{t 'time}", or "{ts 'timestamp'}", or "{d 'data'}",
    then both the client and the server need to be upgraded to version 1.4.181 or later.
</li></ul>

<h2>Version 1.4.181 Beta (2014-08-06)</h2>
<ul><li>Improved MySQL compatibility by supporting "use schema".
    Thanks a lot to Karl Pietrzak for the patch!
</li><li>Writing to the trace file is now faster, specially with the debug level.
</li><li>The database option "defrag_always=true" did not work with the MVStore.
</li><li>The JDBC escape syntax {ts 'value'} did not interpret the value as a timestamp.
    The same for {d 'value'} (for date) and {t 'value'} (for time).
    Thanks to Lukas Eder for reporting the issue.
    The following problem was detected after version 1.4.181 was released:
    The change in  JDBC escape processing affects both the parser (which is running on the server)
    and the JDBC API (which is running on the client).
    If you (or a tool you use) use the syntax {t 'time'}, or {ts 'timestamp'}, or {d 'date'},
    then both the client and the server need to be upgraded to version 1.4.181 or later.
</li><li>File system abstraction: support replacing existing files using move
    (currently not for Windows).
</li><li>The statement "shutdown defrag" now compresses the database (with the MVStore).
    This command can greatly reduce the file size, and is relatively fast,
    but is not incremental.
</li><li>The MVStore now automatically compacts the store in the background if there is no read or write activity,
    which should (after some time; sometimes about one minute) reduce the file size.
    This is still work in progress, feedback is welcome!
</li><li>Change default value of PAGE_SIZE from 2048 to 4096 to more closely match most file systems block size
    (PageStore only; the MVStore already used 4096).
</li><li>Auto-scale MAX_MEMORY_ROWS and CACHE_SIZE settings by the amount of available RAM. Gives a better
    out of box experience for people with more powerful machines.
</li><li>Handle tabs like 4 spaces in web console, patch by Martin Grajcar.
</li><li>Issue 573: Add implementation for Methods "isWrapperFor()" and "unwrap()" in JdbcConnection.java,
    patch by BigMichi1.
</li></ul>

<h2>Version 1.4.180 Beta (2014-07-13)</h2>
<ul><li>MVStore: the store is now auto-compacted automatically up to some point,
    to avoid very large file sizes. This area is still work in progress.
</li><li>Sequences of temporary tables (auto-increment or identity columns)
    were persisted unnecessarily in the database file, and were not removed
    when re-opening the database.
</li><li>MVStore: an IndexOutOfBoundsException could sometimes
    occur MVMap.openVersion when concurrently accessing the store.
</li><li>The LIRS cache now re-sizes the internal hash map if needed.
</li><li>Optionally persist session history in the H2 console. (patch from Martin Grajcar)
</li><li>Add client-info property to get the number of servers currently in the cluster
    and which servers that are available. (patch from Nikolaj Fogh)
</li><li>Fix bug in changing encrypted DB password that kept the file handle
    open when the wrong password was supplied. (test case from Jens Hohmuth).
</li><li>Issue 567: H2 hangs for a long time then (sometimes) recovers.
    Introduce a queue when doing table locking to prevent session starvation.
</li></ul>

<h2>Version 1.4.179 Beta (2014-06-23)</h2>
<ul><li>The license was changed to MPL 2.0 (from 1.0) and EPL 1.0.
</li><li>Issue 565: MVStore: concurrently adding LOB objects
    (with MULTI_THREADED option) resulted in a NullPointerException.
</li><li>MVStore: reduced dependencies to other H2 classes.
</li><li>There was a way to prevent a database from being re-opened,
    by creating a column constraint that references a table with a higher id,
    for example with "check" constraints that contains queries.
    This is now detected, and creating the table is prohibited.
    In future versions of H2, most likely creating references to other
    tables will no longer be supported because of such problems.
</li><li>MVStore: descending indexes with "nulls first" did not work as expected
    (null was ordered last).
</li><li>Large result sets now always create temporary tables instead of temporary files.
</li><li>When using the PageStore, opening a database failed in some cases with a NullPointerException
    if temporary tables were used (explicitly, or implicitly when using large result sets).
</li><li>If a database file in the PageStore file format exists, this file and this mode
    is now used, even if the database URL does not contain "MV_STORE=FALSE".
    If a MVStore file exists, it is used.
</li><li>Databases created with version 1.3.175 and earlier
    that contained foreign keys in combination with multi-column indexes
    could not be opened in some cases.
    This was due to a bugfix in version 1.3.176:
    Referential integrity constraints sometimes used the wrong index.
</li><li>MVStore: the ObjectDataType comparison method was incorrect if one
    key was Serializable and the other was of a common class.
</li><li>Recursive queries with many result rows (more than the setting "max_memory_rows")
    did not work correctly.
</li><li>The license has changed to MPL 2.0 + EPL 1.0.
</li><li>MVStore: temporary tables from result sets could survive re-opening a database,
    which could result in a ClassCastException.
</li><li>Issue 566: MVStore: unique indexes that were created later on did not work correctly
    if there were over 5000 rows in the table.
    Existing databases need to be re-created (at least the broken index need to be re-built).
</li><li>MVStore: creating secondary indexes on large tables
    results in missing rows in the index.
</li><li>Metadata: the password of linked tables is now only visible for admin users.
</li><li>For Windows, database URLs of the form "jdbc:h2:/test" where considered
    relative and did not work unless the system property "h2.implicitRelativePath" was used.
</li><li>Windows: using a base directory of "C:/" and similar did not work as expected.
</li><li>Follow JDBC specification on Procedures MetaData, use P0 as
    return type of procedure.
</li><li>Issue 531: IDENTITY ignored for added column.
</li><li>FileSystem: improve exception throwing compatibility with JDK
</li><li>Spatial Index: adjust costs so we do not use the spatial index if the
    query does not contain an intersects operator.
</li><li>Fix multi-threaded deadlock when using a View that includes a TableFunction.
</li><li>Fix bug in dividing very-small BigDecimal numbers.
</li></ul>

<h2>Version 1.4.178 Beta (2014-05-02)</h2>
<ul><li>Issue 559: Make dependency on org.osgi.service.jdbc optional.
</li><li>Improve error message when the user specifies an unsupported combination of database settings.
</li><li>MVStore: in the multi-threaded mode, NullPointerException and other exceptions could occur.
</li><li>MVStore: some database file could not be compacted due to a bug in
    the bookkeeping of the fill rate. Also, database file were compacted quite slowly.
    This has been improved; but more changes in this area are expected.
</li><li>MVStore: support for volatile maps (that don't store changes).
</li><li>MVStore mode: in-memory databases now also use the MVStore.
</li><li>In server mode, appending ";autocommit=false" to the database URL was working,
    but the return value of Connection.getAutoCommit() was wrong.
</li><li>Issue 561: OSGi: the import package declaration of org.h2 excluded version 1.4.
</li><li>Issue 558: with the MVStore, a NullPointerException could occur when using LOBs
    at session commit (LobStorageMap.removeLob).
</li><li>Remove the "h2.MAX_MEMORY_ROWS_DISTINCT" system property to reduce confusion.
    We already have the MAX_MEMORY_ROWS setting which does a very similar thing, and is better documented.
</li><li>Issue 554: Web Console in an IFrame was not fully supported.
</li></ul>

<h2>Version 1.4.177 Beta (2014-04-12)</h2>
<ul><li>By default, the MV_STORE option is enabled, so it is using the new MVStore
    storage. The MVCC setting is by default set to the same values as the MV_STORE setting,
    so it is also enabled by default. For testing, both settings can be disabled by appending
    ";MV_STORE=FALSE" and/or ";MVCC=FALSE" to the database URL.
</li><li>The file locking method 'serialized' is no longer supported.
    This mode might return in a future version,
    however this is not clear right now.
    A new implementation and new tests would be needed.
</li><li>Enable the new storage format for dates (system property "h2.storeLocalTime").
    For the MVStore mode, this is always enabled, but with version 1.4
    this is even enabled in the PageStore mode.
</li><li>Implicit relative paths are disabled (system property "h2.implicitRelativePath"),
    so that the database URL jdbc:h2:test now needs to be written as jdbc:h2:./test.
</li><li>"select ... fetch first 1 row only" is supported with the regular mode.
    This was disabled so far because "fetch" and "offset" are now keywords.
    See also Mode.supportOffsetFetch.
</li><li>Byte arrays are now sorted in unsigned mode
    (x'99' is larger than x'09').
    (System property "h2.sortBinaryUnsigned", Mode.binaryUnsigned, setting "binary_collation").
</li><li>Csv.getInstance will be removed in future versions of 1.4.
    Use the public constructor instead.
</li><li>Remove support for the limited old-style outer join syntax using "(+)".
    Use "outer join" instead.
    System property "h2.oldStyleOuterJoin".
</li><li>Support the data type "DATETIME2" as an alias for "DATETIME", for MS SQL Server compatibility.
</li><li>Add Oracle-compatible TRANSLATE function, patch by Eric Chatellier.
</li></ul>

<h2>Version 1.3.176 (2014-04-05)</h2>
<ul><li>The file locking method 'serialized' is no longer documented,
    as it will not be available in version 1.4.
</li><li>The static method Csv.getInstance() was removed.
    Use the public constructor instead.
</li><li>The default user name for the Script, RunScript, Shell,
    and CreateCluster tools are no longer "sa" but an empty string.
</li><li>The stack trace of the exception "The object is already closed" is no longer logged by default.
</li><li>If a value of a result set was itself a result set, the result
    could only be read once.
</li><li>Column constraints are also visible in views (patch from Nicolas Fortin for H2GIS).
</li><li>Granting a additional right to a role that already had a right for that table was not working.
</li><li>Spatial index: a few bugs have been fixed (using spatial constraints in views,
    transferring geometry objects over TCP/IP, the returned geometry object is copied when needed).
</li><li>Issue 551: the datatype documentation was incorrect (found by Bernd Eckenfels).
</li><li>Issue 368: ON DUPLICATE KEY UPDATE did not work for multi-row inserts.
    Test case from Angus Macdonald.
</li><li>OSGi: the package javax.tools is now imported (as an optional).
</li><li>H2 Console: auto-complete is now disabled by default, but there is a hot-key (Ctrl+Space).
</li><li>H2 Console: auto-complete did not work with multi-line statements.
</li><li>CLOB and BLOB data was not immediately removed after a rollback.
</li><li>There is a new Aggregate API that supports the internal H2 data types
    (GEOMETRY for example). Thanks a lot to Nicolas Fortin for the patch!
</li><li>Referential integrity constraints sometimes used the wrong index,
    such that updating a row in the referenced table incorrectly failed with
    a constraint violation.
</li><li>The Polish translation was completed and corrected by Wojtek Jurczyk. Thanks a lot!
</li><li>Issue 545: Unnecessary duplicate code was removed.
</li><li>The profiler tool can now process files with full thread dumps.
</li><li>MVStore: the file format was changed slightly.
</li><li>MVStore mode: the CLOB and BLOB storage was re-implemented and is
    now much faster than with the PageStore (which is still the default storage).
</li><li>MVStore mode: creating indexes is now much faster
    (in many cases faster than with the default PageStore).
</li><li>Various bugs in the MVStore storage and have been fixed,
    including a bug in the R-tree implementation.
    The database could get corrupt if there were transient IO exceptions while storing.
</li><li>The method org.h2.expression.Function.getCost could throw a NullPointException.
</li><li>Storing LOBs in separate files (outside of the main database file)
    is no longer supported for new databases.
</li><li>Lucene 2 is no longer supported.
</li><li>Fix bug in calculating default MIN and MAX values for SEQUENCE.
</li><li>Fix bug in performing IN queries with multiple values when IGNORECASE=TRUE
</li><li>Add entry-point to org.h2.tools.Shell so it can be called from inside an application.
    patch by Thomas Gillet.
</li><li>Fix bug that prevented the PgServer from being stopped and started multiple times.
</li><li>Support some more DDL syntax for MySQL, patch from Peter Jentsch.
</li><li>Issue 548: TO_CHAR does not format MM and DD correctly when the month or day of
    the month is 1 digit, patch from "the.tucc"
</li><li>Fix bug in varargs support in ALIAS's, patch from Nicolas Fortin
</li></ul>

<!-- [close] { --></div></td></tr></table><!-- } --><!-- analytics --></body></html><|MERGE_RESOLUTION|>--- conflicted
+++ resolved
@@ -21,13 +21,11 @@
 
 <h2>Next Version (unreleased)</h2>
 <ul>
-<<<<<<< HEAD
 <li>Issue #299: Nested derrived tables did not always work as expected.
-=======
+</li>
 <li>Use interfaces to replace the java version templating, idea from Lukas Eder.
 </li>
 <li>Issue #295: JdbcResultSet.getObject(int, Class) returns null instead of throwing.
->>>>>>> 177d5bdc
 </li>
 </ul>
 

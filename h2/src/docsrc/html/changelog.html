<!DOCTYPE html PUBLIC "-//W3C//DTD XHTML 1.0 Strict//EN" "http://www.w3.org/TR/xhtml1/DTD/xhtml1-strict.dtd">
<!--
Copyright 2004-2014 H2 Group. Multiple-Licensed under the MPL 2.0, Version 1.0,
and under the Eclipse Public License, Version 1.0
Initial Developer: H2 Group
-->
<html xmlns="http://www.w3.org/1999/xhtml" lang="en" xml:lang="en">
<head><meta http-equiv="Content-Type" content="text/html;charset=utf-8" />
<meta name="viewport" content="width=device-width, initial-scale=1" />
<title>
Change Log
</title>
<link rel="stylesheet" type="text/css" href="stylesheet.css" />
<!-- [search] { -->
<script type="text/javascript" src="navigation.js"></script>
</head><body onload="frameMe();">
<table class="content"><tr class="content"><td class="content"><div class="contentDiv">
<!-- } -->

<h1>Change Log</h1>

<h2>Next Version (unreleased)</h2>
<ul>
<<<<<<< HEAD
<li>The in-memory file systems (memFS: and memLZF:) did not support files larger than 2 GB
    due to an integer overflow.
=======
<li>Pull request #138: Added the simple Oracle function: ORA_HASH (+ tests) #138
>>>>>>> be58ad0d
</li>
<li>Timestamps in the trace log follow the format (yyyy-MM-dd HH:mm:ss) instead
of the old format (MM-dd HH:mm:ss). Patch by Richard Bull.
</li>
<li>Pull request #125: Improved Oracle compatibility with "truncate" with timestamps and dates.
</li>
<li>Pull request #127: Linked tables now support geometry columns.
</li>
<li>ABS(CAST(0.0 AS DOUBLE)) returned -0.0 instead of 0.0.
</li>
<li>BNF auto-completion failed with unquoted identifiers.
</li>
<li>Oracle compatibility: empty strings were not converted to NULL when using prepared statements.
</li><li>PostgreSQL compatibility: new syntax "create index ... using ...".
</li><li>There was a bug in DataType.convertToValue when reading a ResultSet from a ResultSet.
</li><li>Pull request #116: Improved concurrency in the trace system.
</li><li>Issue 609: the spatial index did not support NULL.
</li><li>Granting a schema is now supported.
</li><li>Linked tables did not work when a function-based index is present (Oracle).
</li><li>Creating a user with a null password, salt, or hash threw a NullPointerException.
</li><li>Foreign key: don't add a single column index if column
    is leading key of existing index.
</li><li>Pull request #4: Creating and removing temporary tables was getting
    slower and slower over time, because an internal object id was allocated but
    never de-allocated.
</li><li>Issue 609: the spatial index did not support NULL with update and delete operations.
</li><li>Pull request #2: Add external metadata type support (table type "external")
</li><li>MS SQL Server: the CONVERT method did not work in views
    and derived tables.
</li><li>Java 8 compatibility for "regexp_replace".
</li><li>When in cluster mode, and one of the nodes goes down,
    we need to log the problem with priority "error", not "debug"
</li></ul>

<h2>Version 1.4.187 Beta (2015-04-10)</h2>
<ul><li>MVStore: concurrent changes to the same row could result in
    the exception "The transaction log might be corrupt for key ...".
    This could only be reproduced with 3 or more threads.
</li><li>Results with CLOB or BLOB data are no longer reused.
</li><li>References to BLOB and CLOB objects now have a timeout.
    The configuration setting is LOB_TIMEOUT (default 5 minutes).
    This should avoid growing the database file if there are many queries that return BLOB or CLOB objects,
    and the database is not closed for a longer time.
</li><li>MVStore: when committing a session that removed LOB values,
    changes were flushed unnecessarily.
</li><li>Issue 610: possible integer overflow in WriteBuffer.grow().
</li><li>Issue 609: the spatial index did not support NULL (ClassCastException).
</li><li>MVStore: in some cases, CLOB/BLOB data blocks were removed
    incorrectly when opening a database.
</li><li>MVStore: updates that affected many rows were were slow
    in some cases if there was a secondary index.
</li><li>Using "runscript" with autocommit disabled could result
    in a lock timeout on the internal table "SYS".
</li><li>Issue 603: there was a memory leak when using H2 in a web application.
    Apache Tomcat logged an error message: "The web application ...
    created a ThreadLocal with key of type [org.h2.util.DateTimeUtils$1]".
</li><li>When using the MVStore,
    running a SQL script generate by the Recover tool from a PageStore file
    failed with a strange error message (NullPointerException),
    now a clear error message is shown.
</li><li>Issue 605: with version 1.4.186, opening a database could result in
    an endless loop in LobStorageMap.init.
</li><li>Queries that use the same table alias multiple times now work.
    Before, the select expression list was expanded incorrectly.
    Example: "select * from a as x, b as x".
</li><li>The MySQL compatibility feature "insert ... on duplicate key update"
    did not work with a non-default schema.
</li><li>Issue 599: the condition "in(x, y)" could not be used in the select list
    when using "group by".
</li><li>The LIRS cache could grow larger than the allocated memory.
</li><li>A new file system implementation that re-opens the file if it was closed due
    to the application calling Thread.interrupt(). File name prefix "retry:".
    Please note it is strongly recommended to avoid calling Thread.interrupt;
    this is a problem for various libraries, including Apache Lucene.
</li><li>MVStore: use RandomAccessFile file system if the file name starts with "file:".
</li><li>Allow DATEADD to take a long value for count when manipulating milliseconds.
</li><li>When using MV_STORE=TRUE and the SET CACHE_SIZE setting, the cache size was incorrectly set,
    so that it was effectively 1024 times smaller than it should be.
</li><li>Concurrent CREATE TABLE... IF NOT EXISTS in the presence of MULTI_THREAD=TRUE could
    throw an exception.
</li><li>Fix bug in MVStore when creating lots of temporary tables, where we could run out of
    transaction IDs.
</li><li>Add support for PostgreSQL STRING_AGG function. Patch by Fred Aquiles.
</li><li>Fix bug in "jdbc:h2:nioMemFS" isRoot() function.
    Also, the page size was increased to 64 KB.
</li></ul>

<h2>Version 1.4.186 Beta (2015-03-02)</h2>
<ul><li>The Servlet API 3.0.1 is now used, instead of 2.4.
</li><li>MVStore: old chunks no longer removed in append-only mode.
</li><li>MVStore: the cache for page references could grow far too big, resulting in out of memory in some cases.
</li><li>MVStore: orphaned lob objects were not correctly removed in some cases,
    making the database grow unnecessarily.
</li><li>MVStore: the maximum cache size was artificially limited to 2 GB
    (due to an integer overflow).
</li><li>MVStore / TransactionStore: concurrent updates could result in a
    "Too many open transactions" exception.
</li><li>StringUtils.toUpperEnglish now has a small cache.
    This should speed up reading from a ResultSet when using the column name.
</li><li>MVStore: up to 65535 open transactions are now supported.
    Previously, the limit was at most 65535 transactions between the oldest open and the
    newest open transaction (which was quite a strange limit).
</li><li>The default limit for in-place LOB objects was changed from 128 to 256 bytes.
    This is because each read creates a reference to a LOB, and maintaining the references
    is a big overhead. With the higher limit, less references are needed.
</li><li>Tables without columns didn't work.
    (The use case for such tables is testing.)
</li><li>The LIRS cache now resizes the table automatically in all cases
    and no longer needs the averageMemory configuration.
</li><li>Creating a linked table from an MVStore database to a non-MVStore database
    created a second (non-MVStore) database file.
</li><li>In version 1.4.184, a bug was introduced that broke queries
    that have both joins and wildcards, for example:
    select * from dual join(select x from dual) on 1=1
</li><li>Issue 598: parser fails on timestamp "24:00:00.1234" - prevent the creation of out-of-range time values.
</li><li>Allow declaring triggers as source code (like functions). Patch by Sylvain Cuaz.
</li><li>Make the planner use indexes for sorting when doing a GROUP BY where
    all of the GROUP BY columns are not mentioned in the select. Patch by Frederico (zepfred).
</li><li>PostgreSQL compatibility: generate_series (as an alias for system_range). Patch by litailang.
</li><li>Fix missing "column" type in right-hand parameter in ConditionIn. Patch by Arnaud Thimel.
</li></ul>

<h2>Version 1.4.185 Beta (2015-01-16)</h2>
<ul><li>In version 1.4.184, "group by" ignored the table name,
    and could pick a select column by mistake.
    Example: select 0 as x from system_range(1, 2) d group by d.x;
</li><li>New connection setting "REUSE_SPACE" (default: true). If disabled,
    all changes are appended to the database file, and existing content is never overwritten.
    This allows to rollback to a previous state of the database by truncating
    the database file.
</li><li>Issue 587: MVStore: concurrent compaction and store operations could result in an IllegalStateException.
</li><li>Issue 594: Profiler.copyInThread does not work properly.
</li><li>Script tool: Now, SCRIPT ... TO is always used (for higher speed and lower disk space usage).
</li><li>Script tool: Fix parsing of BLOCKSIZE parameter, original patch by Ken Jorissen.
</li><li>Fix bug in PageStore#commit method - when the ignoreBigLog flag was set,
    the logic that cleared the flag could never be reached, resulting in performance degradation.
    Reported by Alexander Nesterov.
</li><li>Issue 552: Implement BIT_AND and BIT_OR aggregate functions.
</li></ul>

<h2>Version 1.4.184 Beta (2014-12-19)</h2>
<ul><li>In version 1.3.183, indexes were not used if the table contains
    columns with a default value generated by a sequence.
    This includes tables with identity and auto-increment columns.
    This bug was introduced by supporting "rownum" in views and derived tables.
</li><li>MVStore: imported BLOB and CLOB data sometimes disappeared.
    This was caused by a bug in the ObjectDataType comparison.
</li><li>Reading from a StreamStore now throws an
    IOException if the underlying data doesn't exist.
</li><li>MVStore: if there is an exception while saving, the store is now in all cases immediately closed.
</li><li>MVStore: the dump tool could go into an endless loop for some files.
</li><li>MVStore: recovery for a database with many CLOB or BLOB entries is now much faster.
</li><li>Group by with a quoted select column name alias didn't work. Example:
    select 1 "a" from dual group by "a"
</li><li>Auto-server mode: the host name is now stored in the .lock.db file.
</li></ul>

<h2>Version 1.4.183 Beta (2014-12-13)</h2>
<ul><li>MVStore: the default auto-commit buffer size is now about twice as big.
    This should reduce the database file size after inserting a lot of data.
</li><li>The built-in functions "power" and "radians" now always return a double.
</li><li>Using "row_number" or "rownum" in views or derived tables had unexpected results
    if the outer query contained constraints for the given view. Example:
    select b.nr, b.id from (select row_number() over() as nr, a.id as id
    from (select id from test order by name) as a) as b where b.id = 1
</li><li>MVStore: the Recover tool can now deal with more types of corruption in the file.
</li><li>MVStore: the TransactionStore now first needs to be initialized before it can be used.
</li><li>Views and derived tables with equality and range conditions on the same columns
    did not work properly. example: select x from (select x from (select 1 as x)
    where x &gt; 0 and x &lt; 2) where x = 1
</li><li>The database URL setting PAGE_SIZE setting is now also used for the MVStore.
</li><li>MVStore: the default page split size for persistent stores is now 4096
    (it was 16 KB so far). This should reduce the database file size for most situations
    (in some cases, less than half the size of the previous version).
</li><li>With query literals disabled, auto-analyze of a table with CLOB or BLOB did not work.
</li><li>MVStore: use a mark and sweep GC algorithm instead of reference counting,
    to ensure used chunks are never overwrite, even if the reference counting
    algorithm does not work properly.
</li><li>In the multi-threaded mode, updating the column selectivity ("analyze")
    in the background sometimes did not work.
</li><li>In the multi-threaded mode, database metadata operations
    did sometimes not work if the schema was changed at the same time
    (for example, if tables were dropped).
</li><li>Some CLOB and BLOB values could no longer be read when
    the original row was removed (even when using the MVCC mode).
</li><li>The MVStoreTool could throw an IllegalArgumentException.
</li><li>Improved performance for some
    date / time / timestamp conversion operations.
    Thanks to Sergey Evdokimov for reporting the problem.
</li><li>H2 Console: the built-in web server did not work properly
    if an unknown file was requested.
</li><li>MVStore: the jar file is renamed to "h2-mvstore-*.jar" and is
    deployed to Maven separately.
</li><li>MVStore: support for concurrent reads and writes is now enabled by default.
</li><li>Server mode: the transfer buffer size has been changed from 16 KB to 64 KB,
    after it was found that this improves performance on Linux quite a lot.
</li><li>H2 Console and server mode: SSL is now disabled and TLS is used
    to protect against the Poodle SSLv3 vulnerability.
    The system property to disable secure anonymous connections is now
    "h2.enableAnonymousTLS".
    The default certificate is still self-signed, so you need to manually install
    another one if you want to avoid man in the middle attacks.
</li><li>MVStore: the R-tree did not correctly measure the memory usage.
</li><li>MVStore: compacting a store with an R-tree did not always work.
</li><li>Issue 581: When running in LOCK_MODE=0,
        JdbcDatabaseMetaData#supportsTransactionIsolationLevel(TRANSACTION_READ_UNCOMMITTED)
    should return false
</li><li>Fix bug which could generate deadlocks when multiple connections accessed the same table.
</li><li>Some places in the code were not respecting the value set in the "SET MAX_MEMORY_ROWS x" command
</li><li>Fix bug which could generate a NegativeArraySizeException when performing large (>40M) row union operations
</li><li>Fix "USE schema" command for MySQL compatibility, patch by mfulton
</li><li>Parse and ignore the ROW_FORMAT=DYNAMIC MySQL syntax, patch by mfulton
</li></ul>

<h2>Version 1.4.182 Beta (2014-10-17)</h2>
<ul><li>MVStore: improved error messages and logging;
    improved behavior if there is an error when serializing objects.
</li><li>OSGi: the MVStore packages are now exported.
</li><li>With the MVStore option, when using multiple threads
    that concurrently create indexes or tables,
    it was relatively easy to get a lock timeout on the "SYS" table.
</li><li>When using the multi-threaded option, the exception
    "Unexpected code path" could be thrown, specially if the option
    "analyze_auto" was set to a low value.
</li><li>In the server mode, when reading from a CLOB or BLOB, if the connection
    was closed, a NullPointerException could be thrown instead of an exception saying
    the connection is closed.
</li><li>DatabaseMetaData.getProcedures and getProcedureColumns
    could throw an exception if a user defined class is not available.
</li><li>Issue 584: the error message for a wrong sequence definition was wrong.
</li><li>CSV tool: the rowSeparator option is no longer supported,
    as the same can be achieved with the lineSeparator.
</li><li>Descending indexes on MVStore tables did not work properly.
</li><li>Issue 579: Conditions on the "_rowid_" pseudo-column didn't use an index
    when using the MVStore.
</li><li>Fixed documentation that "offset" and "fetch" are also keywords since version 1.4.x.
</li><li>The Long.MIN_VALUE could not be parsed for auto-increment (identity) columns.
</li><li>Issue 573: Add implementation for Methods "isWrapperFor()" and "unwrap()" in
    other JDBC classes.
</li><li>Issue 572: MySQL compatibility for "order by" in update statements.
</li><li>The change in  JDBC escape processing in version 1.4.181 affects both the parser
    (which is running on the server) and the JDBC API (which is running on the client).
    If you (or a tool you use) use the syntax "{t 'time}", or "{ts 'timestamp'}", or "{d 'data'}",
    then both the client and the server need to be upgraded to version 1.4.181 or later.
</li></ul>

<h2>Version 1.4.181 Beta (2014-08-06)</h2>
<ul><li>Improved MySQL compatibility by supporting "use schema".
    Thanks a lot to Karl Pietrzak for the patch!
</li><li>Writing to the trace file is now faster, specially with the debug level.
</li><li>The database option "defrag_always=true" did not work with the MVStore.
</li><li>The JDBC escape syntax {ts 'value'} did not interpret the value as a timestamp.
    The same for {d 'value'} (for date) and {t 'value'} (for time).
    Thanks to Lukas Eder for reporting the issue.
    The following problem was detected after version 1.4.181 was released:
    The change in  JDBC escape processing affects both the parser (which is running on the server)
    and the JDBC API (which is running on the client).
    If you (or a tool you use) use the syntax {t 'time'}, or {ts 'timestamp'}, or {d 'date'},
    then both the client and the server need to be upgraded to version 1.4.181 or later.
</li><li>File system abstraction: support replacing existing files using move
    (currently not for Windows).
</li><li>The statement "shutdown defrag" now compresses the database (with the MVStore).
    This command can greatly reduce the file size, and is relatively fast,
    but is not incremental.
</li><li>The MVStore now automatically compacts the store in the background if there is no read or write activity,
    which should (after some time; sometimes about one minute) reduce the file size.
    This is still work in progress, feedback is welcome!
</li><li>Change default value of PAGE_SIZE from 2048 to 4096 to more closely match most file systems block size
    (PageStore only; the MVStore already used 4096).
</li><li>Auto-scale MAX_MEMORY_ROWS and CACHE_SIZE settings by the amount of available RAM. Gives a better
    out of box experience for people with more powerful machines.
</li><li>Handle tabs like 4 spaces in web console, patch by Martin Grajcar.
</li><li>Issue 573: Add implementation for Methods "isWrapperFor()" and "unwrap()" in JdbcConnection.java,
    patch by BigMichi1.
</li></ul>

<h2>Version 1.4.180 Beta (2014-07-13)</h2>
<ul><li>MVStore: the store is now auto-compacted automatically up to some point,
    to avoid very large file sizes. This area is still work in progress.
</li><li>Sequences of temporary tables (auto-increment or identity columns)
    were persisted unnecessarily in the database file, and were not removed
    when re-opening the database.
</li><li>MVStore: an IndexOutOfBoundsException could sometimes
    occur MVMap.openVersion when concurrently accessing the store.
</li><li>The LIRS cache now re-sizes the internal hash map if needed.
</li><li>Optionally persist session history in the H2 console. (patch from Martin Grajcar)
</li><li>Add client-info property to get the number of servers currently in the cluster
    and which servers that are available. (patch from Nikolaj Fogh)
</li><li>Fix bug in changing encrypted DB password that kept the file handle
    open when the wrong password was supplied. (test case from Jens Hohmuth).
</li><li>Issue 567: H2 hangs for a long time then (sometimes) recovers.
    Introduce a queue when doing table locking to prevent session starvation.
</li></ul>

<h2>Version 1.4.179 Beta (2014-06-23)</h2>
<ul><li>The license was changed to MPL 2.0 (from 1.0) and EPL 1.0.
</li><li>Issue 565: MVStore: concurrently adding LOB objects
    (with MULTI_THREADED option) resulted in a NullPointerException.
</li><li>MVStore: reduced dependencies to other H2 classes.
</li><li>There was a way to prevent a database from being re-opened,
    by creating a column constraint that references a table with a higher id,
    for example with "check" constraints that contains queries.
    This is now detected, and creating the table is prohibited.
    In future versions of H2, most likely creating references to other
    tables will no longer be supported because of such problems.
</li><li>MVStore: descending indexes with "nulls first" did not work as expected
    (null was ordered last).
</li><li>Large result sets now always create temporary tables instead of temporary files.
</li><li>When using the PageStore, opening a database failed in some cases with a NullPointerException
    if temporary tables were used (explicitly, or implicitly when using large result sets).
</li><li>If a database file in the PageStore file format exists, this file and this mode
    is now used, even if the database URL does not contain "MV_STORE=FALSE".
    If a MVStore file exists, it is used.
</li><li>Databases created with version 1.3.175 and earlier
    that contained foreign keys in combination with multi-column indexes
    could not be opened in some cases.
    This was due to a bugfix in version 1.3.176:
    Referential integrity constraints sometimes used the wrong index.
</li><li>MVStore: the ObjectDataType comparison method was incorrect if one
    key was Serializable and the other was of a common class.
</li><li>Recursive queries with many result rows (more than the setting "max_memory_rows")
    did not work correctly.
</li><li>The license has changed to MPL 2.0 + EPL 1.0.
</li><li>MVStore: temporary tables from result sets could survive re-opening a database,
    which could result in a ClassCastException.
</li><li>Issue 566: MVStore: unique indexes that were created later on did not work correctly
    if there were over 5000 rows in the table.
    Existing databases need to be re-created (at least the broken index need to be re-built).
</li><li>MVStore: creating secondary indexes on large tables
    results in missing rows in the index.
</li><li>Metadata: the password of linked tables is now only visible for admin users.
</li><li>For Windows, database URLs of the form "jdbc:h2:/test" where considered
    relative and did not work unless the system property "h2.implicitRelativePath" was used.
</li><li>Windows: using a base directory of "C:/" and similar did not work as expected.
</li><li>Follow JDBC specification on Procedures MetaData, use P0 as
    return type of procedure.
</li><li>Issue 531: IDENTITY ignored for added column.
</li><li>FileSystem: improve exception throwing compatibility with JDK
</li><li>Spatial Index: adjust costs so we do not use the spatial index if the
    query does not contain an intersects operator.
</li><li>Fix multi-threaded deadlock when using a View that includes a TableFunction.
</li><li>Fix bug in dividing very-small BigDecimal numbers.
</li></ul>

<h2>Version 1.4.178 Beta (2014-05-02)</h2>
<ul><li>Issue 559: Make dependency on org.osgi.service.jdbc optional.
</li><li>Improve error message when the user specifies an unsupported combination of database settings.
</li><li>MVStore: in the multi-threaded mode, NullPointerException and other exceptions could occur.
</li><li>MVStore: some database file could not be compacted due to a bug in
    the bookkeeping of the fill rate. Also, database file were compacted quite slowly.
    This has been improved; but more changes in this area are expected.
</li><li>MVStore: support for volatile maps (that don't store changes).
</li><li>MVStore mode: in-memory databases now also use the MVStore.
</li><li>In server mode, appending ";autocommit=false" to the database URL was working,
    but the return value of Connection.getAutoCommit() was wrong.
</li><li>Issue 561: OSGi: the import package declaration of org.h2 excluded version 1.4.
</li><li>Issue 558: with the MVStore, a NullPointerException could occur when using LOBs
    at session commit (LobStorageMap.removeLob).
</li><li>Remove the "h2.MAX_MEMORY_ROWS_DISTINCT" system property to reduce confusion.
    We already have the MAX_MEMORY_ROWS setting which does a very similar thing, and is better documented.
</li><li>Issue 554: Web Console in an IFrame was not fully supported.
</li></ul>

<h2>Version 1.4.177 Beta (2014-04-12)</h2>
<ul><li>By default, the MV_STORE option is enabled, so it is using the new MVStore
    storage. The MVCC setting is by default set to the same values as the MV_STORE setting,
    so it is also enabled by default. For testing, both settings can be disabled by appending
    ";MV_STORE=FALSE" and/or ";MVCC=FALSE" to the database URL.
</li><li>The file locking method 'serialized' is no longer supported.
    This mode might return in a future version,
    however this is not clear right now.
    A new implementation and new tests would be needed.
</li><li>Enable the new storage format for dates (system property "h2.storeLocalTime").
    For the MVStore mode, this is always enabled, but with version 1.4
    this is even enabled in the PageStore mode.
</li><li>Implicit relative paths are disabled (system property "h2.implicitRelativePath"),
    so that the database URL jdbc:h2:test now needs to be written as jdbc:h2:./test.
</li><li>"select ... fetch first 1 row only" is supported with the regular mode.
    This was disabled so far because "fetch" and "offset" are now keywords.
    See also Mode.supportOffsetFetch.
</li><li>Byte arrays are now sorted in unsigned mode
    (x'99' is larger than x'09').
    (System property "h2.sortBinaryUnsigned", Mode.binaryUnsigned, setting "binary_collation").
</li><li>Csv.getInstance will be removed in future versions of 1.4.
    Use the public constructor instead.
</li><li>Remove support for the limited old-style outer join syntax using "(+)".
    Use "outer join" instead.
    System property "h2.oldStyleOuterJoin".
</li><li>Support the data type "DATETIME2" as an alias for "DATETIME", for MS SQL Server compatibility.
</li><li>Add Oracle-compatible TRANSLATE function, patch by Eric Chatellier.
</li></ul>

<h2>Version 1.3.176 (2014-04-05)</h2>
<ul><li>The file locking method 'serialized' is no longer documented,
    as it will not be available in version 1.4.
</li><li>The static method Csv.getInstance() was removed.
    Use the public constructor instead.
</li><li>The default user name for the Script, RunScript, Shell,
    and CreateCluster tools are no longer "sa" but an empty string.
</li><li>The stack trace of the exception "The object is already closed" is no longer logged by default.
</li><li>If a value of a result set was itself a result set, the result
    could only be read once.
</li><li>Column constraints are also visible in views (patch from Nicolas Fortin for H2GIS).
</li><li>Granting a additional right to a role that already had a right for that table was not working.
</li><li>Spatial index: a few bugs have been fixed (using spatial constraints in views,
    transferring geometry objects over TCP/IP, the returned geometry object is copied when needed).
</li><li>Issue 551: the datatype documentation was incorrect (found by Bernd Eckenfels).
</li><li>Issue 368: ON DUPLICATE KEY UPDATE did not work for multi-row inserts.
    Test case from Angus Macdonald.
</li><li>OSGi: the package javax.tools is now imported (as an optional).
</li><li>H2 Console: auto-complete is now disabled by default, but there is a hot-key (Ctrl+Space).
</li><li>H2 Console: auto-complete did not work with multi-line statements.
</li><li>CLOB and BLOB data was not immediately removed after a rollback.
</li><li>There is a new Aggregate API that supports the internal H2 data types
    (GEOMETRY for example). Thanks a lot to Nicolas Fortin for the patch!
</li><li>Referential integrity constraints sometimes used the wrong index,
    such that updating a row in the referenced table incorrectly failed with
    a constraint violation.
</li><li>The Polish translation was completed and corrected by Wojtek Jurczyk. Thanks a lot!
</li><li>Issue 545: Unnecessary duplicate code was removed.
</li><li>The profiler tool can now process files with full thread dumps.
</li><li>MVStore: the file format was changed slightly.
</li><li>MVStore mode: the CLOB and BLOB storage was re-implemented and is
    now much faster than with the PageStore (which is still the default storage).
</li><li>MVStore mode: creating indexes is now much faster
    (in many cases faster than with the default PageStore).
</li><li>Various bugs in the MVStore storage and have been fixed,
    including a bug in the R-tree implementation.
    The database could get corrupt if there were transient IO exceptions while storing.
</li><li>The method org.h2.expression.Function.getCost could throw a NullPointException.
</li><li>Storing LOBs in separate files (outside of the main database file)
    is no longer supported for new databases.
</li><li>Lucene 2 is no longer supported.
</li><li>Fix bug in calculating default MIN and MAX values for SEQUENCE.
</li><li>Fix bug in performing IN queries with multiple values when IGNORECASE=TRUE
</li><li>Add entry-point to org.h2.tools.Shell so it can be called from inside an application.
    patch by Thomas Gillet.
</li><li>Fix bug that prevented the PgServer from being stopped and started multiple times.
</li><li>Support some more DDL syntax for MySQL, patch from Peter Jentsch.
</li><li>Issue 548: TO_CHAR does not format MM and DD correctly when the month or day of
    the month is 1 digit, patch from "the.tucc"
</li><li>Fix bug in varargs support in ALIAS's, patch from Nicolas Fortin
</li></ul>

<!-- [close] { --></div></td></tr></table><!-- } --><!-- analytics --></body></html><|MERGE_RESOLUTION|>--- conflicted
+++ resolved
@@ -21,12 +21,10 @@
 
 <h2>Next Version (unreleased)</h2>
 <ul>
-<<<<<<< HEAD
 <li>The in-memory file systems (memFS: and memLZF:) did not support files larger than 2 GB
     due to an integer overflow.
-=======
+</li>
 <li>Pull request #138: Added the simple Oracle function: ORA_HASH (+ tests) #138
->>>>>>> be58ad0d
 </li>
 <li>Timestamps in the trace log follow the format (yyyy-MM-dd HH:mm:ss) instead
 of the old format (MM-dd HH:mm:ss). Patch by Richard Bull.
